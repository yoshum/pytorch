import torch
import torch.nn.functional as F
import torch.nn as nn
import torch.nn.quantized as nnq
import torch.nn.quantized.dynamic as nnqd
import torch.nn.intrinsic.quantized as nniq
import torch.multiprocessing as mp

# symbolic trace
from torch.fx import symbolic_trace

# graph mode quantization based on fx
<<<<<<< HEAD
from torch.quantization import (
=======
from torch.quantization._quantize_fx import (
    Quantizer,
    fuse,
>>>>>>> 262375af
    QuantType,
    fuse_fx,
    prepare_fx,
    convert_fx,
)

from torch.quantization import (
    default_qconfig,
    default_qat_qconfig,
    prepare,
    prepare_qat,
    convert,
)

# test utils
from torch.testing._internal.common_quantization import (
    QuantizationTestCase,
    skipIfNoFBGEMM,
    skip_if_no_torchvision,
    train_one_epoch,
    run_ddp,
)

from torch.testing._internal.common_distributed import skip_if_not_multigpu

from torch.testing._internal.common_quantization import NodeSpec as ns

import itertools
import operator
import unittest

class TestQuantizeFx(QuantizationTestCase):
    """ Unit tests for functionalities
    """
    @skipIfNoFBGEMM
    def test_functional(self):
        """ Test quantizing functional conv and linear
        """
        class Conv(torch.nn.Module):
            def __init__(self):
                super().__init__()
                self.stride = (1, 1)
                self.padding = (0, 0)
                self.dilation = (1, 1)
                self.groups = 1

            def forward(self, x, weight):
                return F.conv2d(x, weight, None, self.stride, self.padding, self.dilation, self.groups)

        conv_input = torch.rand(1, 3, 224, 224)
        conv_weight = torch.rand(3, 3, 3, 3)

        class Linear(torch.nn.Module):
            def __init__(self):
                super().__init__()

            def forward(self, x, weight):
                return F.linear(x, weight)

        linear_input = torch.rand(8, 5)
        linear_weight = torch.rand(10, 5)

        class LinearModule(torch.nn.Module):
            def __init__(self):
                super().__init__()
                self.linear = torch.nn.Linear(5, 10)

            def forward(self, x):
                return self.linear(x)

        linear_module_input = torch.rand(8, 5)

        tests = [
            (False, Conv, (conv_input, conv_weight), ns.call_function(torch.ops.quantized.conv2d)),
            (True, Linear, (linear_input, linear_weight), ns.call_function(torch.ops.quantized.linear_dynamic)),
            (False, Linear, (linear_input, linear_weight), ns.call_function(torch.ops.quantized.linear)),
            (True, LinearModule, (linear_module_input,), ns.call_module(nnqd.Linear)),
            (False, LinearModule, (linear_module_input,), ns.call_module(nnq.Linear)),
        ]

        for is_dynamic, M, inputs, quantized_node in tests:
            quant_type = QuantType.DYNAMIC if is_dynamic else QuantType.STATIC
            self.checkGraphModeFxOp(
                M(), inputs, quant_type, quantized_node)

class TestQuantizeFxOps(QuantizationTestCase):
    """Unit tests for individual ops
    """
    @skipIfNoFBGEMM
    def test_linear(self):
        class ModuleLinear(torch.nn.Module):
            def __init__(self, has_relu=False, f_relu=False):
                super(ModuleLinear, self).__init__()
                self.linear = torch.nn.Linear(30, 4).float()
                if has_relu:
                    if f_relu:
                        self.relu = F.relu
                    else:
                        self.relu = torch.nn.ReLU()
                else:
                    self.relu = torch.nn.Identity()

            def forward(self, x):
                return self.relu(self.linear(x))

        class FuncLinear(torch.nn.Module):
            def __init__(self, has_relu=False, f_relu=False):
                super(FuncLinear, self).__init__()
                self.w = torch.randn(4, 30)
                self.b = torch.randn(4)
                if has_relu:
                    if f_relu:
                        self.relu = F.relu
                    else:
                        self.relu = torch.nn.ReLU()
                else:
                    self.relu = torch.nn.Identity()

            def forward(self, x):
                return self.relu(F.linear(x, self.w, self.b))

        data = (torch.rand((1, 30), dtype=torch.float),)
        options = itertools.product(
            [(ModuleLinear(has_relu=False), True)],
            # TODO: enable after raw `tensor` is supported in fx
            # (FuncLinear(has_relu=False), False)],
            self.all_quant_types)
        quantized_nodes = {
            # is_module
            True: {
                # quant_type:
                QuantType.DYNAMIC: ns.call_module(nnqd.Linear),
                QuantType.STATIC: ns.call_module(nnq.Linear),
                # note that we are checking the final result
                QuantType.QAT: ns.call_module(nnq.Linear),
            },
            False: {
                # quant_type:
                QuantType.DYNAMIC: ns.call_function(torch.ops.quantized.linear_dynamic),
                QuantType.STATIC: ns.call_function(torch.ops.quantized.linear),
                QuantType.QAT: ns.call_function(torch.ops.quantized.linear),
            }
        }
        for (model, is_module), quant_type in options:
            self.checkGraphModeFxOp(
                model, data, quant_type, quantized_nodes[is_module][quant_type])

        for f_relu, quant_type in itertools.product([True, False], [QuantType.STATIC, QuantType.QAT]):
            for model, quantized_node in [
                    (ModuleLinear(has_relu=True, f_relu=f_relu), ns.call_module(nniq.LinearReLU))]:
                # TODO: support functional linear + relu fusion
                # (FuncLinear(has_relu=True, f_relu=f_relu), ns.call_function(torch.ops.quantized.linear_relu))]:
                self.checkGraphModeFxOp(model, data, quant_type, quantized_node)

    @skipIfNoFBGEMM
    def test_quantized_conv(self):
        conv_module = {1 : torch.nn.Conv1d, 2 : torch.nn.Conv2d, 3 : torch.nn.Conv3d}

        class Conv(torch.nn.Module):
            def __init__(self, dim):
                super(Conv, self).__init__()
                self.conv = conv_module[dim](3, 3, 3).float()

            def forward(self, x):
                return self.conv(x)

        options = itertools.product([1, 2, 3], self.static_quant_types)
        quantized_nodes = {
            # dim
            1: ns.call_module(nnq.Conv1d),
            2: ns.call_module(nnq.Conv2d),
            3: ns.call_module(nnq.Conv3d),
        }
        for dim, quant_type in options:
            model = self.checkGraphModeFxOp(
                Conv(dim), self.img_data_dict[dim], quant_type,
                quantized_nodes[dim])

    @skipIfNoFBGEMM
    def test_quantized_conv_relu(self):
        """tests for conv1d_relu/conv2d_relu/conv3d_relu"""
        conv_module = {1 : torch.nn.Conv1d, 2 : torch.nn.Conv2d, 3 : torch.nn.Conv3d}

        class ConvNdRelu(torch.nn.Module):
            def __init__(self, dim, inplace):
                super(ConvNdRelu, self).__init__()
                self.conv = conv_module[dim](3, 3, 3).float()
                self.relu = torch.nn.ReLU(inplace)

            def forward(self, x):
                return self.relu(self.conv(x))

        class ConvNdFunctionalRelu(torch.nn.Module):
            def __init__(self, dim):
                super(ConvNdFunctionalRelu, self).__init__()
                self.conv = conv_module[dim](3, 3, 3).float()

            def forward(self, x):
                return F.relu(self.conv(x))

        class ConvNdInplaceFunctionalRelu(torch.nn.Module):
            def __init__(self, dim):
                super(ConvNdInplaceFunctionalRelu, self).__init__()
                self.conv = conv_module[dim](3, 3, 3).float()

            def forward(self, x):
                return F.relu(self.conv(x), True)

        options = itertools.product([1, 2, 3], self.static_quant_types)
        quantized_nodes = {
            # dim
            1: ns.call_module(nniq.ConvReLU1d),
            2: ns.call_module(nniq.ConvReLU2d),
            3: ns.call_module(nniq.ConvReLU3d),
        }
        for dim, quant_type in options:
            for orig_m in [ConvNdRelu(dim, True),
                           ConvNdRelu(dim, False),
                           ConvNdFunctionalRelu(dim),
                           ConvNdInplaceFunctionalRelu(dim)]:
                conv_name = "conv{}d".format(dim)
                m = self.checkGraphModeFxOp(
                    orig_m, self.img_data_dict[dim], quant_type,
                    quantized_nodes[dim])


    def _test_quantized_binary_op_impl(self, binary_op, ibinary_op, quantized_op):
        class Op(torch.nn.Module):
            def __init__(self, is_inplace, is_scalar):
                super(Op, self).__init__()
                self.conv1 = torch.nn.Conv2d(2, 2, 2).float()
                self.conv2 = torch.nn.Conv2d(2, 2, 2).float()
                self.is_scalar = is_scalar
                self.op = ibinary_op if is_inplace else binary_op

            def forward(self, x, y):
                x = self.conv1(x)
                y = 3 if self.is_scalar else self.conv2(y)
                x = self.op(x, y)
                return x

        # TODO: decide whether we want to quantize or not
        # in this case
        # class NonQuantizedOp(torch.nn.Module):
        #     def __init__(self, is_inplace, is_scalar):
        #         super(NonQuantizedOp, self).__init__()
        #         self.is_scalar = is_scalar
        #         self.op = ibinary_op if is_inplace else binary_op

        #     def forward(self, x, y):
        #         y = 3 if self.is_scalar else y
        #         x = self.op(x, y)
        #         return x

        data = (torch.randn(1, 2, 3, 3, dtype=torch.float),
                torch.randn(1, 2, 3, 3, dtype=torch.float))
        quantized_node = ns.call_function(quantized_op)
        options = itertools.product([True, False], [True, False], self.static_quant_types)
        for is_inplace, is_scalar, quant_type in options:
            self.checkGraphModeFxOp(
                Op(is_inplace, is_scalar), data, quant_type, quantized_node)

    def _test_quantized_binary_op_relu_impl(self, binary_op, ibinary_op, quantized_op):
        class OpRelu(torch.nn.Module):
            def __init__(self, is_inplace, is_functional_relu,
                         is_inplace_relu, is_scalar):
                super(OpRelu, self).__init__()
                self.conv1 = torch.nn.Conv2d(2, 2, 2).float()
                self.conv2 = torch.nn.Conv2d(2, 2, 2).float()
                self.op = ibinary_op if is_inplace else binary_op
                self.is_functional_relu = is_functional_relu
                self.is_inplace_relu = is_inplace_relu
                self.is_scalar = is_scalar

                if self.is_functional_relu:
                    self.relu = F.relu
                else:
                    self.relu = torch.nn.ReLU(self.is_inplace_relu)

            def forward(self, x, y):
                x = self.conv1(x)
                y = 3 if self.is_scalar else self.conv2(y)
                x = self.op(x, y)
                x = self.relu(x, self.is_inplace_relu) if \
                    self.is_functional_relu else self.relu(x)
                return x

        data = (torch.rand((1, 2, 5, 5), dtype=torch.float),
                torch.rand((1, 2, 5, 5), dtype=torch.float))
        quantized_node = ns.call_function(quantized_op)
        options = itertools.product(
            [True, False], [True, False], [True, False], [True, False], self.static_quant_types)
        for is_inplace_op, is_functional_relu, is_inplace_relu, is_scalar, quant_type in options:
            self.checkGraphModeFxOp(
                OpRelu(is_inplace_op, is_functional_relu, is_inplace_relu, is_scalar),
                data, quant_type, quantized_node)

    @skipIfNoFBGEMM
    def test_quantized_binary_op(self):
        self._test_quantized_binary_op_impl(
            operator.add, operator.iadd, torch.ops.quantized.add)
        self._test_quantized_binary_op_impl(
            operator.mul, operator.imul, torch.ops.quantized.mul)

    @skipIfNoFBGEMM
    def test_quantized_binary_op_relu(self):
        self._test_quantized_binary_op_relu_impl(
            operator.add, operator.iadd, torch.ops.quantized.add_relu)
        self._test_quantized_binary_op_relu_impl(
            operator.mul, operator.imul, torch.ops.quantized.mul_relu)

    @skipIfNoFBGEMM
    def test_quantized_cat(self):
        """ quantization of the output of cat will be depend on the
        input of cat. we only quantize the output of cat when its inputs are quantized.
        """
        class QuantizedCat(torch.nn.Module):
            def __init__(self):
                super(QuantizedCat, self).__init__()
                self.conv1 = torch.nn.Conv2d(2, 2, 2).float()
                self.conv2 = torch.nn.Conv2d(2, 2, 2).float()

            def forward(self, x, y):
                x = self.conv1(x)
                y = self.conv2(y)
                return torch.cat([x, y], 1)

        # TODO: decide whether to quantize in this case
        # class NonQuantizedCat(torch.nn.Module):
        #     def __init__(self):
        #         super(NonQuantizedCat, self).__init__()

        #     def forward(self, x, y):
        #         return torch.cat([x, y], 1)

        data = (torch.randn(1, 2, 5, 5, dtype=torch.float),
                torch.randn(1, 2, 5, 5, dtype=torch.float))
        quantized_node = ns.call_function(torch.ops.quantized.cat)
        for quant_type in self.static_quant_types:
            self.checkGraphModeFxOp(QuantizedCat(), data, quant_type, quantized_node)


    @skipIfNoFBGEMM
    def test_qbatch_norm(self):
        bn_module = {
            # TODO: quantized batchnorm 1d module is missing
            # 1 : torch.nn.BatchNorm1d,
            2 : torch.nn.BatchNorm2d,
            3 : torch.nn.BatchNorm3d,
        }

        class M(torch.nn.Module):
            def __init__(self, dim):
                super(M, self).__init__()
                self.bn = bn_module[dim](3).to(torch.float)

            def forward(self, x):
                return self.bn(x)

        options = itertools.product(self.static_quant_types, [2, 3])
        quantized_nodes = {
            # 1: ns.call_module(nnq.BatchNorm1d),
            2: ns.call_module(nnq.BatchNorm2d),
            3: ns.call_module(nnq.BatchNorm3d),
        }
        for quant_type, dim in options:
            model = self.checkGraphModeFxOp(
                M(dim), self.img_data_dict[dim], quant_type, quantized_nodes[dim])

    @skipIfNoFBGEMM
    def test_qbatch_norm_relu(self):
        bn_module = {2 : torch.nn.BatchNorm2d, 3 : torch.nn.BatchNorm3d}

        class BNRelu(torch.nn.Module):
            def __init__(self, dim, inplace):
                super(BNRelu, self).__init__()
                self.bn = bn_module[dim](3).to(torch.float)
                self.relu = torch.nn.ReLU(inplace=inplace)

            def forward(self, x):
                return self.relu(self.bn(x))

        class BNFuncRelu(torch.nn.Module):
            def __init__(self, dim):
                super(BNFuncRelu, self).__init__()
                self.bn = bn_module[dim](3).to(torch.float)

            def forward(self, x):
                return F.relu(self.bn(x), False)

        class BNFuncInplaceRelu(torch.nn.Module):
            def __init__(self, dim):
                super(BNFuncInplaceRelu, self).__init__()
                self.bn = bn_module[dim](3).to(torch.float)

            def forward(self, x):
                return F.relu(self.bn(x), True)

        options = itertools.product(self.static_quant_types, [2, 3])
        quantized_nodes = {
            2: ns.call_module(nniq.BNReLU2d),
            3: ns.call_module(nniq.BNReLU3d),
        }
        for quant_type, dim in options:
            for instance in [BNRelu(dim, True), BNRelu(dim, False),
                             BNFuncRelu(dim), BNFuncInplaceRelu(dim)]:
                self.checkGraphModeFxOp(
                    instance, self.img_data_dict[dim], quant_type,
                    quantized_nodes[dim])

    def _test_activation_impl(
            self, float_module, float_op, quantized_module, quantized_op):
        ''' Test for activation op(with inplace options), float_op can be
        torch op or functional op
        '''
        class M(torch.nn.Module):
            def __init__(self, is_module, inplace):
                super(M, self).__init__()
                self.is_module = is_module
                self.inplace = inplace
                if self.is_module:
                    self.op = float_module(self.inplace)
                else:
                    self.op = float_op

            def forward(self, input):
                if self.is_module:
                    return self.op(input)
                else:
                    return self.op(input, self.inplace)

        options = itertools.product([True, False], [True, False], self.static_quant_types)
        quantized_nodes = {
            # is_module
            True: ns.call_module(quantized_module),
            False: ns.call_function(quantized_op),
        }

        for is_module, is_inplace, quant_type in options:
            self.checkGraphModeFxOp(
                M(is_module, is_inplace), self.img_data_2d,
                quant_type, quantized_nodes[is_module])

    def test_hardswish(self):
        self._test_activation_impl(nn.Hardswish, F.hardswish, nnq.Hardswish, torch.ops.quantized.hardswish)

    def test_elu(self):
        self._test_activation_impl(nn.ELU, F.elu, nnq.ELU, torch.ops.quantized.elu)

    def _test_norm_impl(
            self, float_module, float_op, op_args, data, quantized_module, quantized_op,
            skip_op_arg_for_functional=False):
        ''' Test for normalization op, float_op can be torch op or functional op,
        op_args is a list of positional argument for the module/op
        '''
        class M(torch.nn.Module):
            def __init__(self, is_module):
                super(M, self).__init__()
                self.is_module = is_module
                if self.is_module:
                    self.op = float_module(*op_args)
                else:
                    self.op = float_op

            def forward(self, input):
                if self.is_module:
                    return self.op(input)
                else:
                    args = [input]
                    if not skip_op_arg_for_functional:
                        args += op_args
                    return self.op(*args)

        options = itertools.product([True, False], self.static_quant_types)
        quantized_nodes = {
            # is_module
            True: ns.call_module(quantized_module),
            False: ns.call_function(quantized_op),
        }

        for is_module, quant_type in options:
            self.checkGraphModeFxOp(
                M(is_module), data, quant_type, quantized_nodes[is_module])

    def test_layer_norm(self):
        data = (torch.rand((1, 2, 5, 5), dtype=torch.float),)
        self._test_norm_impl(
            nn.LayerNorm, F.layer_norm, [[2, 5, 5]], data, nnq.LayerNorm, torch.ops.quantized.layer_norm)

    def test_instance_norm(self):
        data_1d = (torch.rand((1, 4, 5), dtype=torch.float),)
        data_2d = (torch.rand((1, 4, 5, 1), dtype=torch.float),)
        data_3d = (torch.rand((1, 4, 5, 1, 1), dtype=torch.float),)
        data_dict = {1 : data_1d, 2 : data_2d, 3 : data_3d}
        instance_norm_modules = {1 : nn.InstanceNorm1d,
                                 2 : nn.InstanceNorm2d,
                                 3 : nn.InstanceNorm3d}
        quantized_instance_norm_modules = {
            1 : nnq.InstanceNorm1d,
            2 : nnq.InstanceNorm2d,
            3 : nnq.InstanceNorm3d
        }
        for dim in [1, 2, 3]:
            data = data_dict[dim]
            module = instance_norm_modules[dim]
            quantized_module = quantized_instance_norm_modules[dim]
            self._test_norm_impl(
                module, F.instance_norm, [4], data,
                quantized_module, torch.ops.quantized.instance_norm,
                skip_op_arg_for_functional=True)

    @skipIfNoFBGEMM
    def test_clamp(self):
        class M(torch.nn.Module):
            def __init__(self):
                super(M, self).__init__()
                self.conv = torch.nn.Conv2d(2, 2, 2).float()
                self.relu6 = torch.nn.ReLU6()
                self.relu6_ = torch.nn.ReLU6(True)
                self.hardtanh = torch.nn.Hardtanh()
                self.hardtanh_ = torch.nn.Hardtanh(inplace=True)

            def forward(self, x):
                x = self.conv(x)
                x = self.relu6(x)
                self.relu6_(x)
                x = F.relu6(x)
                x = torch.clamp(x, -3, 3)
                x = x.clamp(-2.5, 2.5)
                # x = x.clamp_(-2, 2)  # Enable when quantized `clamp_` is ready
                x = self.hardtanh(x)
                self.hardtanh_(x)
                x = F.hardtanh(x)
                F.hardtanh_(x)
                return x

        data = (torch.rand((1, 2, 5, 5), dtype=torch.float),)
        # list of node that should occur in order
        node_list = [
            ns.call_function(torch.quantize_per_tensor),
            ns.call_module(nnq.Conv2d),
            ns.call_function(F.hardtanh_),
            ns.call_method('dequantize')
        ]
        for quant_type in self.static_quant_types:
            m = self.checkGraphModeFxOp(
                M(), data, quant_type, expected_node_list=node_list)

    @skipIfNoFBGEMM
    def test_general_shape_ops(self):
        """ A test that checks dequantize will be swapped for
        all supported general shape ops like aten::flatten
        without actually checking for execution of these ops
        """
        class M(torch.nn.Module):
            def __init__(self):
                super(M, self).__init__()
                self.maxpool1d = torch.nn.MaxPool1d(kernel_size=3)
                self.maxpool2d = torch.nn.MaxPool2d(kernel_size=3)
                self.maxpool3d = torch.nn.MaxPool3d(kernel_size=3)
                self.dropout = torch.nn.Dropout()
                self.conv1 = torch.nn.Conv2d(3, 3, 3)
                self.conv2 = torch.nn.Conv2d(3, 3, 3)
                self.relu = torch.nn.ReLU()

            def forward(self, x):
                x = self.conv1(x)
                # add_scalar
                x = x + 3
                # mul_scalar
                x = x * 3
                # add_scalar_out
                x += 3
                # mul_scalar_out
                x *= 3
                # add_scalar_relu
                x = x + 3
                x = F.relu(x)
                # add_scalar_relu_out
                x += 3
                x = F.relu(x)
                # mul_scalar_relu
                x = x * 3
                x = F.relu(x)
                # mul_scalar_relu_out
                x *= 3
                x = F.relu(x)
                x = self.maxpool1d(x)
                x = self.maxpool2d(x)
                x = self.maxpool3d(x)
                x = torch.flatten(x)
                x = torch.max(x)
                x = torch.min(x)
                x = x.reshape([-1])
                x = x.resize_(1, 1, x.numel())
                x = x.view(-1)
                # prim::ListConstruct
                xs = [x, x]
                # prim::ListUnpack
                x, y = xs
                # prim::TupleConstruct
                xs = (x, x)
                # prim::TupleUnpack
                x, y = xs
                x = x.transpose(1, 2)
                x = x.contiguous()
                x, y = torch.chunk(x, 2)
                x = F.dropout(x)
                x = self.dropout(x)
                x, _ = torch.sort(x)
                x = x.permute(0, 2, 3, 1)
                x = x.repeat_interleave(3, 1)
                x = torch.repeat_interleave(x, 3, 1)
                x = self.relu(x)
                x = F.relu(x)
                x = F.relu(x, inplace=True)
                x = x.relu()
                x.relu_()
                x = x.squeeze(0)
                x.squeeze_(0)
                x = torch.squeeze(x, 0)
                x = x.unsqueeze(0)
                x.unsqueeze_(0)
                x = torch.unsqueeze(x, 0)
                x = x.detach()
                x.detach_()
                x = x.repeat(4, 2)
                y = []
                y.append(x)
                z = torch.stack(y, 0)
                z = [z, z]
                x, _ = z
                x = self.conv2(x)
                return x

        data = torch.rand(1, 3, 10, 10)
        # This model is not executable since we just put all ops
        # in the same forward
        m = M()
        original = symbolic_trace(m)
        # nothing to fuse so skipping the fuse step
        qconfig_dict = {'': default_qconfig}
        prepared = prepare_fx(original, qconfig_dict)
        # not runnable
        quantized = convert_fx(prepared)

        # This checks that the dequantize from the output of first conv
        # is being propagated to the end, so that we don't insert extra
        # observers and also successfully fused two quantized::conv2d
        # patterns
        # one quantize_per_tensor for input
        # check exact counts of quantize and dequantize
        count_check = {
            ns.call_function(torch.quantize_per_tensor) : 1,
            ns.call_method('dequantize') : 1
        }
        order_check = [
            ns.call_function(torch.quantize_per_tensor),
            ns.call_module(nnq.Conv2d),
            ns.call_module(nnq.Conv2d),
            ns.call_method('dequantize'),
        ]
        self.checkGraphModuleNodes(
            quantized,
            expected_node_occurrence=count_check,
            expected_node_list=order_check)

    @skipIfNoFBGEMM
    def test_general_value_ops(self):
        """ A test that checks correct patterns are produced for
        all supported general value ops like aten::avg_pool2d \
        without actually checking for execution of these ops
        """
        class M(torch.nn.Module):
            def __init__(self):
                super(M, self).__init__()
                self.conv = torch.nn.Conv2d(3, 3, 3)
                self.avg_pool1d = torch.nn.AvgPool1d(3)
                self.avg_pool2d = torch.nn.AvgPool2d(3)
                self.avg_pool3d = torch.nn.AvgPool3d(3)
                self.adaptive_avg_pool1d = torch.nn.AdaptiveAvgPool1d((1))
                self.adaptive_avg_pool2d = torch.nn.AdaptiveAvgPool2d((1, 1))
                self.adaptive_avg_pool3d = torch.nn.AdaptiveAvgPool3d((1, 1, 1))
                self.leaky_relu = torch.nn.LeakyReLU()
                self.hardsigmoid = torch.nn.Hardsigmoid()
                self.sigmoid = torch.nn.Sigmoid()
                self.tanh = torch.nn.Tanh()

            def forward(self, x):
                x = self.conv(x)
                x = self.avg_pool1d(x)
                x = self.avg_pool2d(x)
                x = self.avg_pool3d(x)
                x = self.adaptive_avg_pool1d(x)
                x = self.adaptive_avg_pool2d(x)
                x = self.adaptive_avg_pool3d(x)
                x = F.avg_pool1d(x, 3)
                x = F.avg_pool2d(x, 3)
                x = F.avg_pool3d(x, 3)
                x = F.adaptive_avg_pool1d(x, (1))
                x = F.adaptive_avg_pool2d(x, (1, 1))
                x = F.adaptive_avg_pool3d(x, (1, 1, 1))
                x = torch.mean(x)
                x = torch.mean(x, [2, 3], False)
                x = x.mean()
                x = x.mean([2, 3], True)
                x = F.interpolate(x, 4, mode='nearest')
                x = F.interpolate(x, 4, mode='linear')
                x = self.leaky_relu(x)
                x = F.leaky_relu(x)
                x = F.leaky_relu(x, inplace=True)
                x = x.leaky_relu()
                x.leaky_relu_()
                x = self.hardsigmoid(x)
                x = F.hardsigmoid(x)
                x = F.hardsigmoid(x, inplace=True)
                x = x.hardsigmoid()
                x.hardsigmoid_()
                x = self.sigmoid(x)
                x = torch.sigmoid(x)
                # F.sigmoid is deprecated
                x = x.sigmoid()
                x.sigmoid_()
                x = self.tanh(x)
                # F.tanh is deprecated
                x = torch.tanh(x)
                x = x.tanh()
                x.tanh_()
                x = self.conv(x)
                return x

        # This model is not executable since we just put all ops
        # in the same forward
        m = M()
        original = symbolic_trace(m)
        # nothing to fuse so skipping the fuse step
        qconfig_dict = {'': default_qconfig}
        prepared = prepare_fx(original, qconfig_dict)
        # not runnable
        quantized = convert_fx(prepared)

        # This checks that the dequantize from the output of first conv
        # is being propagated to the end, so that we don't insert extra
        # observers
        # check exact counts of quantize and dequantize
        count_check = {
            ns.call_function(torch.quantize_per_tensor) : 1,
            ns.call_method('dequantize') : 1
        }
        order_check = [
            ns.call_function(torch.quantize_per_tensor),
            ns.call_module(nnq.Conv2d),
            ns.call_module(nnq.Conv2d),
            ns.call_method('dequantize'),
        ]
        self.checkGraphModuleNodes(
            quantized,
            expected_node_occurrence=count_check,
            expected_node_list=order_check)

class TestQuantizeFxModels(QuantizationTestCase):
    def _test_model_impl(
            self, mode, name, model, eager_quantizable_model,
            check_with_eager=True,
            diff_of_quant=None,
            diff_from_eager=None):
        if diff_of_quant is None or diff_from_eager is None:
            diff_of_quant = {}
            diff_from_eager = {}

        if mode not in diff_of_quant or mode not in diff_from_eager:
            diff_of_quant[mode] = {}
            diff_from_eager[mode] = {}

        input_tensor = torch.rand(1, 3, 224, 224)
        input_tensor_inception = torch.rand(1, 3, 299, 299)
        output_value = torch.randint(0, 1, (1,))

        # print('quantizing:', name, ' mode:', mode)
        if name == 'inception_v3':
            input_value = input_tensor_inception
        else:
            input_value = input_tensor

        qconfig = default_qconfig if mode == 'static' else default_qat_qconfig
        qconfig_dict = {'': qconfig}
        graph_module = symbolic_trace(model)
        # print('graph module:', graph_module.src)
        script = torch.jit.script(graph_module)

        # make sure graph module and script module are both runanble
        original_out = graph_module(input_value)
        is_not_tuple_out = not isinstance(original_out, tuple)
        script_out = script(input_value)
        self.assertEqual(
            (original_out - script_out).abs().max(), 0,
            'Reslut of original graph module and script module does not match')

        # set to train just before quantization
        if mode != 'static':
            model.train()

<<<<<<< HEAD
        graph_module = fuse_fx(graph_module)
        prepared = prepare_fx(graph_module, qconfig_dict)
=======
        graph_module = fuse(graph_module)
        quantizer = Quantizer()
        prepared = quantizer.prepare(graph_module, qconfig_dict)
>>>>>>> 262375af

        if mode == 'ddp':
            mp.spawn(run_ddp,
                     args=(world_size, prepared),
                     nprocs=world_size,
                     join=True)
        elif mode == 'qat':
            assert prepared.training, 'prepared must be in training mode for qat'
            optimizer = torch.optim.SGD(prepared.parameters(), lr=0.0001)
            criterion = nn.CrossEntropyLoss()
            train_one_epoch(prepared, criterion, optimizer, [(input_value, output_value)], torch.device('cpu'), 1)
        else:
            for i in range(10):
                prepared(input_value)

        # print('after observation root:', prepared.root)

<<<<<<< HEAD
        qgraph = convert_fx(prepared)
=======
        qgraph = quantizer.convert(prepared)
>>>>>>> 262375af
        # print('after quantization root:', qgraph.root)
        # print('after quantization code:', qgraph.src)
        qgraph.eval()
        qgraph_script = torch.jit.script(qgraph)
        # print('quantized and scripted:', qgraph_script.graph)

        qgraph_out = qgraph(input_value)
        qgraph_script = qgraph_script(input_value)

        if is_not_tuple_out:
            diff_of_quant[mode][name] = (original_out - qgraph_out).abs().max()
            assert torch.allclose(qgraph_out, qgraph_script), 'graph, scripted graph'
        else:
            print('tuple output')

        if eager_quantizable_model is not None:
            # comparing to eager mode quantization
            qeager = eager_quantizable_model
            ref_out = qeager(input_value)
            qeager.qconfig = qconfig
            if mode == 'static':
                qeager.fuse_model()
                prepare(qeager, inplace=True)
            else:
                qeager.train()
                qeager.fuse_model()
                prepare_qat(qeager, inplace=True)

            # calibration
            if mode == 'ddp':
                mp.spawn(run_ddp,
                         args=(world_size, qeager),
                         nprocs=world_size,
                         join=True)
            elif mode == 'qat':
                assert qeager.training, 'qeager should be in training mode for qat'
                optimizer = torch.optim.SGD(qeager.parameters(), lr=0.0001)
                train_one_epoch(qeager, criterion, optimizer, [(input_value, output_value)], torch.device('cpu'), 1)
            else:
                for i in range(10):
                    qeager(input_value)

            # print('ref after observation:', qeager)

            convert(qeager, inplace=True)
            qeager.eval()

            # print('ref after quantization:', qeager)
            qeager_out = qeager(input_value)
            qeager_script = torch.jit.script(qeager)
            qscript_out = qeager_script(input_value)
            if is_not_tuple_out:
                diff_from_eager[mode][name] = (qeager_out - qgraph_out).abs().max()
                if check_with_eager:
                    self.assertEqual(diff_from_eager[mode][name], 0,
                                     'Result of graph mode quantization and ' +
                                     'eager mode quantization on model: ' + name +
                                     ' should match. Mode: ' + mode +
                                     ' diff:' + str(diff_from_eager[mode][name]))

    @skip_if_no_torchvision
<<<<<<< HEAD
=======
    @skipIfNoFBGEMM
    @unittest.skip("skip for now since tbb failed")
>>>>>>> 262375af
    def test_torchvision(self):
        from torchvision import models
        from torchvision.models import quantization as quantized_models

        def get_available_classification_models(models):
            return [k for k, v in models.__dict__.items() if callable(v) and k[0].lower() == k[0] and k[0] != "_"]

        model_list = get_available_classification_models(models)
        quantized_model_list = get_available_classification_models(quantized_models)

        no_pretrained_model = set(['shufflenet_v2_x0_5', 'shufflenet_v2_x1_5', 'shufflenet_v2_x2_0'])
        quantized_model_list = set(quantized_model_list) - no_pretrained_model
        # test eager and graph consistency
        model_list = quantized_model_list
        # slice need to be fixed in symbolic tracing(https://github.com/pytorch/pytorch/issues/43511)
        model_list = set(model_list) - {'googlenet', 'inception_v3'}
        # getattr should not be used as node name(https://github.com/pytorch/pytorch/issues/43522)
        model_list -= {'shufflenet_v2_x1_0', 'mobilenet_v2'}

        # mobilenet: dropout error RuntimeError: "bernoulli_scalar_cpu_" not implemented for 'QUInt8'
        # incpetion_v3: looks like there is some problem with AuxLogits
        quantized_not_working = [('qat', 'mobilenet_v2'),
                                 ('qat', 'inception_v3'),
                                 ('static', 'inception_v3')]

        fx_eager_not_matching = ['googlenet',  # because _transform_input is not quantized in eager
                                 'mobilenet_v2']  # because relu6 is replaced as relu in mobilenetv2

        diff_of_quant = {}
        diff_from_eager = {}
        modes = ['static', 'qat']
        options = itertools.product(modes, model_list)
        for mode, name in options:
            pretrained = name in quantized_model_list  # load pretrained model to compare with quantized model
            if name in quantized_model_list:
                if (mode, name) in quantized_not_working:
                    eager_quantizable_model = None
                else:
                    eager_quantizable_model = quantized_models.__dict__[name](pretrained=True, quantize=False).eval().float()
            # compare with eager mode quantized model when it is available
            pretrained = eager_quantizable_model is not None
            model = models.__dict__[name](pretrained=pretrained).eval().float()
            check_with_eager = name not in fx_eager_not_matching
            self._test_model_impl(
                mode, name, model, eager_quantizable_model,
                check_with_eager,
                diff_of_quant, diff_from_eager)

        def print_diffs(diffs):
            for mode, diffs_for_mode in diffs.items():
                print('mode:', mode)
                for name, diff in diffs_for_mode.items():
                    print(name, ':', diff)

        # print('differences between float and quantized')
        # print_diffs(diff_of_quant)
        # print('----------------------')
        # print('differences between graph mode and eager mode')
        # print_diffs(diff_from_eager)
        # print('----------------------')

    @skip_if_no_torchvision
    @skip_if_not_multigpu
<<<<<<< HEAD
=======
    @skipIfNoFBGEMM
>>>>>>> 262375af
    @unittest.skip('TODO: not working yet due to https://github.com/pytorch/pytorch/issues/43513')
    def test_resnet18_ddp(self):
        from torchvision import models
        from torchvision.models import quantization as quantized_models
        eager_quantizable_model = quantized_models.__dict__[name](pretrained=True, quantize=False).eval().float()
        model = models.__dict__[name](pretrained=True).eval().float()
        self._test_model_impl(
            'ddp', 'resnet18', model, eager_quantizable_model)<|MERGE_RESOLUTION|>--- conflicted
+++ resolved
@@ -10,13 +10,7 @@
 from torch.fx import symbolic_trace
 
 # graph mode quantization based on fx
-<<<<<<< HEAD
 from torch.quantization import (
-=======
-from torch.quantization._quantize_fx import (
-    Quantizer,
-    fuse,
->>>>>>> 262375af
     QuantType,
     fuse_fx,
     prepare_fx,
@@ -819,14 +813,8 @@
         if mode != 'static':
             model.train()
 
-<<<<<<< HEAD
         graph_module = fuse_fx(graph_module)
         prepared = prepare_fx(graph_module, qconfig_dict)
-=======
-        graph_module = fuse(graph_module)
-        quantizer = Quantizer()
-        prepared = quantizer.prepare(graph_module, qconfig_dict)
->>>>>>> 262375af
 
         if mode == 'ddp':
             mp.spawn(run_ddp,
@@ -844,11 +832,7 @@
 
         # print('after observation root:', prepared.root)
 
-<<<<<<< HEAD
         qgraph = convert_fx(prepared)
-=======
-        qgraph = quantizer.convert(prepared)
->>>>>>> 262375af
         # print('after quantization root:', qgraph.root)
         # print('after quantization code:', qgraph.src)
         qgraph.eval()
@@ -910,11 +894,8 @@
                                      ' diff:' + str(diff_from_eager[mode][name]))
 
     @skip_if_no_torchvision
-<<<<<<< HEAD
-=======
     @skipIfNoFBGEMM
     @unittest.skip("skip for now since tbb failed")
->>>>>>> 262375af
     def test_torchvision(self):
         from torchvision import models
         from torchvision.models import quantization as quantized_models
@@ -978,10 +959,7 @@
 
     @skip_if_no_torchvision
     @skip_if_not_multigpu
-<<<<<<< HEAD
-=======
-    @skipIfNoFBGEMM
->>>>>>> 262375af
+    @skipIfNoFBGEMM
     @unittest.skip('TODO: not working yet due to https://github.com/pytorch/pytorch/issues/43513')
     def test_resnet18_ddp(self):
         from torchvision import models
