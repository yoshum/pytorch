import torch
import torch.nn.functional as F
import torch.nn as nn
import torch.nn.quantized as nnq
import torch.nn.quantized.dynamic as nnqd
import torch.nn.intrinsic.quantized as nniq

# symbolic trace
from torch.fx import symbolic_trace

# graph mode quantization based on fx
<<<<<<< HEAD
from torch.quantization import (
=======
from torch.quantization._quantize_fx import (
    Quantizer,
>>>>>>> 2871fc19
    QuantType,
    fuse_fx,
    prepare_fx,
    convert_fx,
)

from torch.quantization import default_qconfig

# test utils
from torch.testing._internal.common_quantization import (
    QuantizationTestCase,
    skipIfNoFBGEMM,
)

from torch.testing._internal.common_quantization import NodeSpec as ns

import itertools
import operator

class TestQuantizeFx(QuantizationTestCase):
    """ Unit tests for functionalities
    """
    @skipIfNoFBGEMM
    def test_functional(self):
        """ Test quantizing functional conv and linear
        """
        class Conv(torch.nn.Module):
            def __init__(self):
                super().__init__()
                self.stride = (1, 1)
                self.padding = (0, 0)
                self.dilation = (1, 1)
                self.groups = 1

            def forward(self, x, weight):
                return F.conv2d(x, weight, None, self.stride, self.padding, self.dilation, self.groups)

        conv_input = torch.rand(1, 3, 224, 224)
        conv_weight = torch.rand(3, 3, 3, 3)

        class Linear(torch.nn.Module):
            def __init__(self):
                super().__init__()

            def forward(self, x, weight):
                return F.linear(x, weight)

        linear_input = torch.rand(8, 5)
        linear_weight = torch.rand(10, 5)

        class LinearModule(torch.nn.Module):
            def __init__(self):
                super().__init__()
                self.linear = torch.nn.Linear(5, 10)

            def forward(self, x):
                return self.linear(x)

        linear_module_input = torch.rand(8, 5)

        tests = [
            (False, Conv, (conv_input, conv_weight), ns.call_function(torch.ops.quantized.conv2d)),
            (True, Linear, (linear_input, linear_weight), ns.call_function(torch.ops.quantized.linear_dynamic)),
            (False, Linear, (linear_input, linear_weight), ns.call_function(torch.ops.quantized.linear)),
            (True, LinearModule, (linear_module_input,), ns.call_module(nnqd.Linear)),
            (False, LinearModule, (linear_module_input,), ns.call_module(nnq.Linear)),
        ]

        for is_dynamic, M, inputs, quantized_node in tests:
            quant_type = QuantType.DYNAMIC if is_dynamic else QuantType.STATIC
            self.checkGraphModeFxOp(
                M(), inputs, quant_type, quantized_node)

class TestQuantizeFxOps(QuantizationTestCase):
    """Unit tests for individual ops
    """
    @skipIfNoFBGEMM
    def test_linear(self):
        class ModuleLinear(torch.nn.Module):
            def __init__(self, has_relu=False, f_relu=False):
                super(ModuleLinear, self).__init__()
                self.linear = torch.nn.Linear(30, 4).float()
                if has_relu:
                    if f_relu:
                        self.relu = F.relu
                    else:
                        self.relu = torch.nn.ReLU()
                else:
                    self.relu = torch.nn.Identity()

            def forward(self, x):
                return self.relu(self.linear(x))

        class FuncLinear(torch.nn.Module):
            def __init__(self, has_relu=False, f_relu=False):
                super(FuncLinear, self).__init__()
                self.w = torch.randn(4, 30)
                self.b = torch.randn(4)
                if has_relu:
                    if f_relu:
                        self.relu = F.relu
                    else:
                        self.relu = torch.nn.ReLU()
                else:
                    self.relu = torch.nn.Identity()

            def forward(self, x):
                return self.relu(F.linear(x, self.w, self.b))

        data = (torch.rand((1, 30), dtype=torch.float),)
        options = itertools.product(
            [(ModuleLinear(has_relu=False), True)],
            # TODO: enable after raw `tensor` is supported in fx
            # (FuncLinear(has_relu=False), False)],
            self.all_quant_types)
        quantized_nodes = {
            # is_module
            True: {
                # quant_type:
                QuantType.DYNAMIC: ns.call_module(nnqd.Linear),
                QuantType.STATIC: ns.call_module(nnq.Linear),
                # note that we are checking the final result
                QuantType.QAT: ns.call_module(nnq.Linear),
            },
            False: {
                # quant_type:
                QuantType.DYNAMIC: ns.call_function(torch.ops.quantized.linear_dynamic),
                QuantType.STATIC: ns.call_function(torch.ops.quantized.linear),
                QuantType.QAT: ns.call_function(torch.ops.quantized.linear),
            }
        }
        for (model, is_module), quant_type in options:
            self.checkGraphModeFxOp(
                model, data, quant_type, quantized_nodes[is_module][quant_type])

        for f_relu, quant_type in itertools.product([True, False], [QuantType.STATIC, QuantType.QAT]):
            for model, quantized_node in [
                    (ModuleLinear(has_relu=True, f_relu=f_relu), ns.call_module(nniq.LinearReLU))]:
                # TODO: support functional linear + relu fusion
                # (FuncLinear(has_relu=True, f_relu=f_relu), ns.call_function(torch.ops.quantized.linear_relu))]:
                self.checkGraphModeFxOp(model, data, quant_type, quantized_node)

    @skipIfNoFBGEMM
    def test_quantized_conv(self):
        conv_module = {1 : torch.nn.Conv1d, 2 : torch.nn.Conv2d, 3 : torch.nn.Conv3d}

        class Conv(torch.nn.Module):
            def __init__(self, dim):
                super(Conv, self).__init__()
                self.conv = conv_module[dim](3, 3, 3).float()

            def forward(self, x):
                return self.conv(x)

        options = itertools.product([1, 2, 3], self.static_quant_types)
        quantized_nodes = {
            # dim
            1: ns.call_module(nnq.Conv1d),
            2: ns.call_module(nnq.Conv2d),
            3: ns.call_module(nnq.Conv3d),
        }
        for dim, quant_type in options:
            model = self.checkGraphModeFxOp(
                Conv(dim), self.img_data_dict[dim], quant_type,
                quantized_nodes[dim])

    @skipIfNoFBGEMM
    def test_quantized_conv_relu(self):
        """tests for conv1d_relu/conv2d_relu/conv3d_relu"""
        conv_module = {1 : torch.nn.Conv1d, 2 : torch.nn.Conv2d, 3 : torch.nn.Conv3d}

        class ConvNdRelu(torch.nn.Module):
            def __init__(self, dim, inplace):
                super(ConvNdRelu, self).__init__()
                self.conv = conv_module[dim](3, 3, 3).float()
                self.relu = torch.nn.ReLU(inplace)

            def forward(self, x):
                return self.relu(self.conv(x))

        class ConvNdFunctionalRelu(torch.nn.Module):
            def __init__(self, dim):
                super(ConvNdFunctionalRelu, self).__init__()
                self.conv = conv_module[dim](3, 3, 3).float()

            def forward(self, x):
                return F.relu(self.conv(x))

        class ConvNdInplaceFunctionalRelu(torch.nn.Module):
            def __init__(self, dim):
                super(ConvNdInplaceFunctionalRelu, self).__init__()
                self.conv = conv_module[dim](3, 3, 3).float()

            def forward(self, x):
                return F.relu(self.conv(x), True)

        options = itertools.product([1, 2, 3], self.static_quant_types)
        quantized_nodes = {
            # dim
            1: ns.call_module(nniq.ConvReLU1d),
            2: ns.call_module(nniq.ConvReLU2d),
            3: ns.call_module(nniq.ConvReLU3d),
        }
        for dim, quant_type in options:
            for orig_m in [ConvNdRelu(dim, True),
                           ConvNdRelu(dim, False),
                           ConvNdFunctionalRelu(dim),
                           ConvNdInplaceFunctionalRelu(dim)]:
                conv_name = "conv{}d".format(dim)
                m = self.checkGraphModeFxOp(
                    orig_m, self.img_data_dict[dim], quant_type,
                    quantized_nodes[dim])


    def _test_quantized_binary_op_impl(self, binary_op, ibinary_op, quantized_op):
        class Op(torch.nn.Module):
            def __init__(self, is_inplace, is_scalar):
                super(Op, self).__init__()
                self.conv1 = torch.nn.Conv2d(2, 2, 2).float()
                self.conv2 = torch.nn.Conv2d(2, 2, 2).float()
                self.is_scalar = is_scalar
                self.op = ibinary_op if is_inplace else binary_op

            def forward(self, x, y):
                x = self.conv1(x)
                y = 3 if self.is_scalar else self.conv2(y)
                x = self.op(x, y)
                return x

        # TODO: decide whether we want to quantize or not
        # in this case
        # class NonQuantizedOp(torch.nn.Module):
        #     def __init__(self, is_inplace, is_scalar):
        #         super(NonQuantizedOp, self).__init__()
        #         self.is_scalar = is_scalar
        #         self.op = ibinary_op if is_inplace else binary_op

        #     def forward(self, x, y):
        #         y = 3 if self.is_scalar else y
        #         x = self.op(x, y)
        #         return x

        data = (torch.randn(1, 2, 3, 3, dtype=torch.float),
                torch.randn(1, 2, 3, 3, dtype=torch.float))
        quantized_node = ns.call_function(quantized_op)
        options = itertools.product([True, False], [True, False], self.static_quant_types)
        for is_inplace, is_scalar, quant_type in options:
            self.checkGraphModeFxOp(
                Op(is_inplace, is_scalar), data, quant_type, quantized_node)

    def _test_quantized_binary_op_relu_impl(self, binary_op, ibinary_op, quantized_op):
        class OpRelu(torch.nn.Module):
            def __init__(self, is_inplace, is_functional_relu,
                         is_inplace_relu, is_scalar):
                super(OpRelu, self).__init__()
                self.conv1 = torch.nn.Conv2d(2, 2, 2).float()
                self.conv2 = torch.nn.Conv2d(2, 2, 2).float()
                self.op = ibinary_op if is_inplace else binary_op
                self.is_functional_relu = is_functional_relu
                self.is_inplace_relu = is_inplace_relu
                self.is_scalar = is_scalar

                if self.is_functional_relu:
                    self.relu = F.relu
                else:
                    self.relu = torch.nn.ReLU(self.is_inplace_relu)

            def forward(self, x, y):
                x = self.conv1(x)
                y = 3 if self.is_scalar else self.conv2(y)
                x = self.op(x, y)
                x = self.relu(x, self.is_inplace_relu) if \
                    self.is_functional_relu else self.relu(x)
                return x

        data = (torch.rand((1, 2, 5, 5), dtype=torch.float),
                torch.rand((1, 2, 5, 5), dtype=torch.float))
        quantized_node = ns.call_function(quantized_op)
        options = itertools.product(
            [True, False], [True, False], [True, False], [True, False], self.static_quant_types)
        for is_inplace_op, is_functional_relu, is_inplace_relu, is_scalar, quant_type in options:
            self.checkGraphModeFxOp(
                OpRelu(is_inplace_op, is_functional_relu, is_inplace_relu, is_scalar),
                data, quant_type, quantized_node)

    @skipIfNoFBGEMM
    def test_quantized_binary_op(self):
        self._test_quantized_binary_op_impl(
            operator.add, operator.iadd, torch.ops.quantized.add)
        self._test_quantized_binary_op_impl(
            operator.mul, operator.imul, torch.ops.quantized.mul)

    @skipIfNoFBGEMM
    def test_quantized_binary_op_relu(self):
        self._test_quantized_binary_op_relu_impl(
            operator.add, operator.iadd, torch.ops.quantized.add_relu)
        self._test_quantized_binary_op_relu_impl(
            operator.mul, operator.imul, torch.ops.quantized.mul_relu)

    @skipIfNoFBGEMM
    def test_quantized_cat(self):
        """ quantization of the output of cat will be depend on the
        input of cat. we only quantize the output of cat when its inputs are quantized.
        """
        class QuantizedCat(torch.nn.Module):
            def __init__(self):
                super(QuantizedCat, self).__init__()
                self.conv1 = torch.nn.Conv2d(2, 2, 2).float()
                self.conv2 = torch.nn.Conv2d(2, 2, 2).float()

            def forward(self, x, y):
                x = self.conv1(x)
                y = self.conv2(y)
                return torch.cat([x, y], 1)

        # TODO: decide whether to quantize in this case
        # class NonQuantizedCat(torch.nn.Module):
        #     def __init__(self):
        #         super(NonQuantizedCat, self).__init__()

        #     def forward(self, x, y):
        #         return torch.cat([x, y], 1)

        data = (torch.randn(1, 2, 5, 5, dtype=torch.float),
                torch.randn(1, 2, 5, 5, dtype=torch.float))
        quantized_node = ns.call_function(torch.ops.quantized.cat)
        for quant_type in self.static_quant_types:
            self.checkGraphModeFxOp(QuantizedCat(), data, quant_type, quantized_node)


    @skipIfNoFBGEMM
    def test_qbatch_norm(self):
        bn_module = {
            # TODO: quantized batchnorm 1d module is missing
            # 1 : torch.nn.BatchNorm1d,
            2 : torch.nn.BatchNorm2d,
            3 : torch.nn.BatchNorm3d,
        }

        class M(torch.nn.Module):
            def __init__(self, dim):
                super(M, self).__init__()
                self.bn = bn_module[dim](3).to(torch.float)

            def forward(self, x):
                return self.bn(x)

        options = itertools.product(self.static_quant_types, [2, 3])
        quantized_nodes = {
            # 1: ns.call_module(nnq.BatchNorm1d),
            2: ns.call_module(nnq.BatchNorm2d),
            3: ns.call_module(nnq.BatchNorm3d),
        }
        for quant_type, dim in options:
            model = self.checkGraphModeFxOp(
                M(dim), self.img_data_dict[dim], quant_type, quantized_nodes[dim])

    @skipIfNoFBGEMM
    def test_qbatch_norm_relu(self):
        bn_module = {2 : torch.nn.BatchNorm2d, 3 : torch.nn.BatchNorm3d}

        class BNRelu(torch.nn.Module):
            def __init__(self, dim, inplace):
                super(BNRelu, self).__init__()
                self.bn = bn_module[dim](3).to(torch.float)
                self.relu = torch.nn.ReLU(inplace=inplace)

            def forward(self, x):
                return self.relu(self.bn(x))

        class BNFuncRelu(torch.nn.Module):
            def __init__(self, dim):
                super(BNFuncRelu, self).__init__()
                self.bn = bn_module[dim](3).to(torch.float)

            def forward(self, x):
                return F.relu(self.bn(x), False)

        class BNFuncInplaceRelu(torch.nn.Module):
            def __init__(self, dim):
                super(BNFuncInplaceRelu, self).__init__()
                self.bn = bn_module[dim](3).to(torch.float)

            def forward(self, x):
                return F.relu(self.bn(x), True)

        options = itertools.product(self.static_quant_types, [2, 3])
        quantized_nodes = {
            2: ns.call_module(nniq.BNReLU2d),
            3: ns.call_module(nniq.BNReLU3d),
        }
        for quant_type, dim in options:
            for instance in [BNRelu(dim, True), BNRelu(dim, False),
                             BNFuncRelu(dim), BNFuncInplaceRelu(dim)]:
                self.checkGraphModeFxOp(
                    instance, self.img_data_dict[dim], quant_type,
                    quantized_nodes[dim])

    def _test_activation_impl(
            self, float_module, float_op, quantized_module, quantized_op):
        ''' Test for activation op(with inplace options), float_op can be
        torch op or functional op
        '''
        class M(torch.nn.Module):
            def __init__(self, is_module, inplace):
                super(M, self).__init__()
                self.is_module = is_module
                self.inplace = inplace
                if self.is_module:
                    self.op = float_module(self.inplace)
                else:
                    self.op = float_op

            def forward(self, input):
                if self.is_module:
                    return self.op(input)
                else:
                    return self.op(input, self.inplace)

        options = itertools.product([True, False], [True, False], self.static_quant_types)
        quantized_nodes = {
            # is_module
            True: ns.call_module(quantized_module),
            False: ns.call_function(quantized_op),
        }

        for is_module, is_inplace, quant_type in options:
            self.checkGraphModeFxOp(
                M(is_module, is_inplace), self.img_data_2d,
                quant_type, quantized_nodes[is_module])

    def test_hardswish(self):
        self._test_activation_impl(nn.Hardswish, F.hardswish, nnq.Hardswish, torch.ops.quantized.hardswish)

    def test_elu(self):
        self._test_activation_impl(nn.ELU, F.elu, nnq.ELU, torch.ops.quantized.elu)

    def _test_norm_impl(
            self, float_module, float_op, op_args, data, quantized_module, quantized_op,
            skip_op_arg_for_functional=False):
        ''' Test for normalization op, float_op can be torch op or functional op,
        op_args is a list of positional argument for the module/op
        '''
        class M(torch.nn.Module):
            def __init__(self, is_module):
                super(M, self).__init__()
                self.is_module = is_module
                if self.is_module:
                    self.op = float_module(*op_args)
                else:
                    self.op = float_op

            def forward(self, input):
                if self.is_module:
                    return self.op(input)
                else:
                    args = [input]
                    if not skip_op_arg_for_functional:
                        args += op_args
                    return self.op(*args)

        options = itertools.product([True, False], self.static_quant_types)
        quantized_nodes = {
            # is_module
            True: ns.call_module(quantized_module),
            False: ns.call_function(quantized_op),
        }

        for is_module, quant_type in options:
            self.checkGraphModeFxOp(
                M(is_module), data, quant_type, quantized_nodes[is_module])

    def test_layer_norm(self):
        data = (torch.rand((1, 2, 5, 5), dtype=torch.float),)
        self._test_norm_impl(
            nn.LayerNorm, F.layer_norm, [[2, 5, 5]], data, nnq.LayerNorm, torch.ops.quantized.layer_norm)

    def test_instance_norm(self):
        data_1d = (torch.rand((1, 4, 5), dtype=torch.float),)
        data_2d = (torch.rand((1, 4, 5, 1), dtype=torch.float),)
        data_3d = (torch.rand((1, 4, 5, 1, 1), dtype=torch.float),)
        data_dict = {1 : data_1d, 2 : data_2d, 3 : data_3d}
        instance_norm_modules = {1 : nn.InstanceNorm1d,
                                 2 : nn.InstanceNorm2d,
                                 3 : nn.InstanceNorm3d}
        quantized_instance_norm_modules = {
            1 : nnq.InstanceNorm1d,
            2 : nnq.InstanceNorm2d,
            3 : nnq.InstanceNorm3d
        }
        for dim in [1, 2, 3]:
            data = data_dict[dim]
            module = instance_norm_modules[dim]
            quantized_module = quantized_instance_norm_modules[dim]
            self._test_norm_impl(
                module, F.instance_norm, [4], data,
                quantized_module, torch.ops.quantized.instance_norm,
                skip_op_arg_for_functional=True)

    @skipIfNoFBGEMM
    def test_clamp(self):
        class M(torch.nn.Module):
            def __init__(self):
                super(M, self).__init__()
                self.conv = torch.nn.Conv2d(2, 2, 2).float()
                self.relu6 = torch.nn.ReLU6()
                self.relu6_ = torch.nn.ReLU6(True)
                self.hardtanh = torch.nn.Hardtanh()
                self.hardtanh_ = torch.nn.Hardtanh(inplace=True)

            def forward(self, x):
                x = self.conv(x)
                x = self.relu6(x)
                self.relu6_(x)
                x = F.relu6(x)
                x = torch.clamp(x, -3, 3)
                x = x.clamp(-2.5, 2.5)
                # x = x.clamp_(-2, 2)  # Enable when quantized `clamp_` is ready
                x = self.hardtanh(x)
                self.hardtanh_(x)
                x = F.hardtanh(x)
                F.hardtanh_(x)
                return x

        data = (torch.rand((1, 2, 5, 5), dtype=torch.float),)
        # list of node that should occur in order
        node_list = [
            ns.call_function(torch.quantize_per_tensor),
            ns.call_module(nnq.Conv2d),
            ns.call_function(F.hardtanh_),
            ns.call_method('dequantize')
        ]
        for quant_type in self.static_quant_types:
            m = self.checkGraphModeFxOp(
                M(), data, quant_type, expected_node_list=node_list)

    @skipIfNoFBGEMM
    def test_general_shape_ops(self):
        """ A test that checks dequantize will be swapped for
        all supported general shape ops like aten::flatten
        without actually checking for execution of these ops
        """
        class M(torch.nn.Module):
            def __init__(self):
                super(M, self).__init__()
                self.maxpool1d = torch.nn.MaxPool1d(kernel_size=3)
                self.maxpool2d = torch.nn.MaxPool2d(kernel_size=3)
                self.maxpool3d = torch.nn.MaxPool3d(kernel_size=3)
                self.dropout = torch.nn.Dropout()
                self.conv1 = torch.nn.Conv2d(3, 3, 3)
                self.conv2 = torch.nn.Conv2d(3, 3, 3)
                self.relu = torch.nn.ReLU()

            def forward(self, x):
                x = self.conv1(x)
                # add_scalar
                x = x + 3
                # mul_scalar
                x = x * 3
                # add_scalar_out
                x += 3
                # mul_scalar_out
                x *= 3
                # add_scalar_relu
                x = x + 3
                x = F.relu(x)
                # add_scalar_relu_out
                x += 3
                x = F.relu(x)
                # mul_scalar_relu
                x = x * 3
                x = F.relu(x)
                # mul_scalar_relu_out
                x *= 3
                x = F.relu(x)
                x = self.maxpool1d(x)
                x = self.maxpool2d(x)
                x = self.maxpool3d(x)
                x = torch.flatten(x)
                x = torch.max(x)
                x = torch.min(x)
                x = x.reshape([-1])
                x = x.resize_(1, 1, x.numel())
                x = x.view(-1)
                # prim::ListConstruct
                xs = [x, x]
                # prim::ListUnpack
                x, y = xs
                # prim::TupleConstruct
                xs = (x, x)
                # prim::TupleUnpack
                x, y = xs
                x = x.transpose(1, 2)
                x = x.contiguous()
                x, y = torch.chunk(x, 2)
                x = F.dropout(x)
                x = self.dropout(x)
                x, _ = torch.sort(x)
                x = x.permute(0, 2, 3, 1)
                x = x.repeat_interleave(3, 1)
                x = torch.repeat_interleave(x, 3, 1)
                x = self.relu(x)
                x = F.relu(x)
                x = F.relu(x, inplace=True)
                x = x.relu()
                x.relu_()
                x = x.squeeze(0)
                x.squeeze_(0)
                x = torch.squeeze(x, 0)
                x = x.unsqueeze(0)
                x.unsqueeze_(0)
                x = torch.unsqueeze(x, 0)
                x = x.detach()
                x.detach_()
                x = x.repeat(4, 2)
                y = []
                y.append(x)
                z = torch.stack(y, 0)
                z = [z, z]
                x, _ = z
                x = self.conv2(x)
                return x

        data = torch.rand(1, 3, 10, 10)
        # This model is not executable since we just put all ops
        # in the same forward
        m = M()
        original = symbolic_trace(m)
        # nothing to fuse so skipping the fuse step
        qconfig_dict = {'': default_qconfig}
        prepared = prepare_fx(original, qconfig_dict)
        # not runnable
        quantized = convert_fx(prepared)

        # This checks that the dequantize from the output of first conv
        # is being propagated to the end, so that we don't insert extra
        # observers and also successfully fused two quantized::conv2d
        # patterns
        # one quantize_per_tensor for input
        # check exact counts of quantize and dequantize
        count_check = {
            ns.call_function(torch.quantize_per_tensor) : 1,
            ns.call_method('dequantize') : 1
        }
        order_check = [
            ns.call_function(torch.quantize_per_tensor),
            ns.call_module(nnq.Conv2d),
            ns.call_module(nnq.Conv2d),
            ns.call_method('dequantize'),
        ]
        self.checkGraphModuleNodes(
            quantized,
            expected_node_occurrence=count_check,
            expected_node_list=order_check)

    @skipIfNoFBGEMM
    def test_general_value_ops(self):
        """ A test that checks correct patterns are produced for
        all supported general value ops like aten::avg_pool2d \
        without actually checking for execution of these ops
        """
        class M(torch.nn.Module):
            def __init__(self):
                super(M, self).__init__()
                self.conv = torch.nn.Conv2d(3, 3, 3)
                self.avg_pool1d = torch.nn.AvgPool1d(3)
                self.avg_pool2d = torch.nn.AvgPool2d(3)
                self.avg_pool3d = torch.nn.AvgPool3d(3)
                self.adaptive_avg_pool1d = torch.nn.AdaptiveAvgPool1d((1))
                self.adaptive_avg_pool2d = torch.nn.AdaptiveAvgPool2d((1, 1))
                self.adaptive_avg_pool3d = torch.nn.AdaptiveAvgPool3d((1, 1, 1))
                self.leaky_relu = torch.nn.LeakyReLU()
                self.hardsigmoid = torch.nn.Hardsigmoid()
                self.sigmoid = torch.nn.Sigmoid()
                self.tanh = torch.nn.Tanh()

            def forward(self, x):
                x = self.conv(x)
                x = self.avg_pool1d(x)
                x = self.avg_pool2d(x)
                x = self.avg_pool3d(x)
                x = self.adaptive_avg_pool1d(x)
                x = self.adaptive_avg_pool2d(x)
                x = self.adaptive_avg_pool3d(x)
                x = F.avg_pool1d(x, 3)
                x = F.avg_pool2d(x, 3)
                x = F.avg_pool3d(x, 3)
                x = F.adaptive_avg_pool1d(x, (1))
                x = F.adaptive_avg_pool2d(x, (1, 1))
                x = F.adaptive_avg_pool3d(x, (1, 1, 1))
                x = torch.mean(x)
                x = torch.mean(x, [2, 3], False)
                x = x.mean()
                x = x.mean([2, 3], True)
                x = F.interpolate(x, 4, mode='nearest')
                x = F.interpolate(x, 4, mode='linear')
                x = self.leaky_relu(x)
                x = F.leaky_relu(x)
                x = F.leaky_relu(x, inplace=True)
                x = x.leaky_relu()
                x.leaky_relu_()
                x = self.hardsigmoid(x)
                x = F.hardsigmoid(x)
                x = F.hardsigmoid(x, inplace=True)
                x = x.hardsigmoid()
                x.hardsigmoid_()
                x = self.sigmoid(x)
                x = torch.sigmoid(x)
                # F.sigmoid is deprecated
                x = x.sigmoid()
                x.sigmoid_()
                x = self.tanh(x)
                # F.tanh is deprecated
                x = torch.tanh(x)
                x = x.tanh()
                x.tanh_()
                x = self.conv(x)
                return x

        # This model is not executable since we just put all ops
        # in the same forward
        m = M()
        original = symbolic_trace(m)
        # nothing to fuse so skipping the fuse step
        qconfig_dict = {'': default_qconfig}
        prepared = prepare_fx(original, qconfig_dict)
        # not runnable
        quantized = convert_fx(prepared)

        # This checks that the dequantize from the output of first conv
        # is being propagated to the end, so that we don't insert extra
        # observers
        # check exact counts of quantize and dequantize
        count_check = {
            ns.call_function(torch.quantize_per_tensor) : 1,
            ns.call_method('dequantize') : 1
        }
        order_check = [
            ns.call_function(torch.quantize_per_tensor),
            ns.call_module(nnq.Conv2d),
            ns.call_module(nnq.Conv2d),
            ns.call_method('dequantize'),
        ]
        self.checkGraphModuleNodes(
            quantized,
            expected_node_occurrence=count_check,
<<<<<<< HEAD
            expected_node_list=order_check)

class TestQuantizeFxModels(QuantizationTestCase):
    def _test_model_impl(
            self, mode, name, model, eager_quantizable_model,
            check_with_eager=True,
            diff_of_quant=None,
            diff_from_eager=None):
        if diff_of_quant is None or diff_from_eager is None:
            diff_of_quant = {}
            diff_from_eager = {}

        if mode not in diff_of_quant or mode not in diff_from_eager:
            diff_of_quant[mode] = {}
            diff_from_eager[mode] = {}

        input_tensor = torch.rand(1, 3, 224, 224)
        input_tensor_inception = torch.rand(1, 3, 299, 299)
        output_value = torch.randint(0, 1, (1,))

        # print('quantizing:', name, ' mode:', mode)
        if name == 'inception_v3':
            input_value = input_tensor_inception
        else:
            input_value = input_tensor

        qconfig = default_qconfig if mode == 'static' else default_qat_qconfig
        qconfig_dict = {'': qconfig}
        graph_module = symbolic_trace(model)
        # print('graph module:', graph_module.src)
        script = torch.jit.script(graph_module)

        # make sure graph module and script module are both runanble
        original_out = graph_module(input_value)
        is_not_tuple_out = not isinstance(original_out, tuple)
        script_out = script(input_value)
        self.assertEqual(
            (original_out - script_out).abs().max(), 0,
            'Reslut of original graph module and script module does not match')

        # set to train just before quantization
        if mode != 'static':
            model.train()

        graph_module = fuse_fx(graph_module)
        prepared = prepare_fx(graph_module, qconfig_dict)

        if mode == 'ddp':
            mp.spawn(run_ddp,
                     args=(world_size, prepared),
                     nprocs=world_size,
                     join=True)
        elif mode == 'qat':
            assert prepared.training, 'prepared must be in training mode for qat'
            optimizer = torch.optim.SGD(prepared.parameters(), lr=0.0001)
            criterion = nn.CrossEntropyLoss()
            train_one_epoch(prepared, criterion, optimizer, [(input_value, output_value)], torch.device('cpu'), 1)
        else:
            for i in range(10):
                prepared(input_value)

        # print('after observation root:', prepared.root)

        qgraph = convert_fx(prepared)
        # print('after quantization root:', qgraph.root)
        # print('after quantization code:', qgraph.src)
        qgraph.eval()
        qgraph_script = torch.jit.script(qgraph)
        # print('quantized and scripted:', qgraph_script.graph)

        qgraph_out = qgraph(input_value)
        qgraph_script = qgraph_script(input_value)

        if is_not_tuple_out:
            diff_of_quant[mode][name] = (original_out - qgraph_out).abs().max()
            assert torch.allclose(qgraph_out, qgraph_script), 'graph, scripted graph'
        else:
            print('tuple output')

        if eager_quantizable_model is not None:
            # comparing to eager mode quantization
            qeager = eager_quantizable_model
            ref_out = qeager(input_value)
            qeager.qconfig = qconfig
            if mode == 'static':
                qeager.fuse_model()
                prepare(qeager, inplace=True)
            else:
                qeager.train()
                qeager.fuse_model()
                prepare_qat(qeager, inplace=True)

            # calibration
            if mode == 'ddp':
                mp.spawn(run_ddp,
                         args=(world_size, qeager),
                         nprocs=world_size,
                         join=True)
            elif mode == 'qat':
                assert qeager.training, 'qeager should be in training mode for qat'
                optimizer = torch.optim.SGD(qeager.parameters(), lr=0.0001)
                train_one_epoch(qeager, criterion, optimizer, [(input_value, output_value)], torch.device('cpu'), 1)
            else:
                for i in range(10):
                    qeager(input_value)

            # print('ref after observation:', qeager)

            convert(qeager, inplace=True)
            qeager.eval()

            # print('ref after quantization:', qeager)
            qeager_out = qeager(input_value)
            qeager_script = torch.jit.script(qeager)
            qscript_out = qeager_script(input_value)
            if is_not_tuple_out:
                diff_from_eager[mode][name] = (qeager_out - qgraph_out).abs().max()
                if check_with_eager:
                    self.assertEqual(diff_from_eager[mode][name], 0,
                                     'Result of graph mode quantization and ' +
                                     'eager mode quantization on model: ' + name +
                                     ' should match. Mode: ' + mode +
                                     ' diff:' + str(diff_from_eager[mode][name]))

    @skip_if_no_torchvision
    def test_torchvision(self):
        from torchvision import models
        from torchvision.models import quantization as quantized_models

        def get_available_classification_models(models):
            return [k for k, v in models.__dict__.items() if callable(v) and k[0].lower() == k[0] and k[0] != "_"]

        model_list = get_available_classification_models(models)
        quantized_model_list = get_available_classification_models(quantized_models)

        no_pretrained_model = set(['shufflenet_v2_x0_5', 'shufflenet_v2_x1_5', 'shufflenet_v2_x2_0'])
        quantized_model_list = set(quantized_model_list) - no_pretrained_model
        # test eager and graph consistency
        model_list = quantized_model_list
        # slice need to be fixed in symbolic tracing(https://github.com/pytorch/pytorch/issues/43511)
        model_list = set(model_list) - {'googlenet', 'inception_v3'}
        # getattr should not be used as node name(https://github.com/pytorch/pytorch/issues/43522)
        model_list -= {'shufflenet_v2_x1_0', 'mobilenet_v2'}

        # mobilenet: dropout error RuntimeError: "bernoulli_scalar_cpu_" not implemented for 'QUInt8'
        # incpetion_v3: looks like there is some problem with AuxLogits
        quantized_not_working = [('qat', 'mobilenet_v2'),
                                 ('qat', 'inception_v3'),
                                 ('static', 'inception_v3')]

        fx_eager_not_matching = ['googlenet',  # because _transform_input is not quantized in eager
                                 'mobilenet_v2']  # because relu6 is replaced as relu in mobilenetv2

        diff_of_quant = {}
        diff_from_eager = {}
        modes = ['static', 'qat']
        options = itertools.product(modes, model_list)
        for mode, name in options:
            pretrained = name in quantized_model_list  # load pretrained model to compare with quantized model
            if name in quantized_model_list:
                if (mode, name) in quantized_not_working:
                    eager_quantizable_model = None
                else:
                    eager_quantizable_model = quantized_models.__dict__[name](pretrained=True, quantize=False).eval().float()
            # compare with eager mode quantized model when it is available
            pretrained = eager_quantizable_model is not None
            model = models.__dict__[name](pretrained=pretrained).eval().float()
            check_with_eager = name not in fx_eager_not_matching
            self._test_model_impl(
                mode, name, model, eager_quantizable_model,
                check_with_eager,
                diff_of_quant, diff_from_eager)

        def print_diffs(diffs):
            for mode, diffs_for_mode in diffs.items():
                print('mode:', mode)
                for name, diff in diffs_for_mode.items():
                    print(name, ':', diff)

        # print('differences between float and quantized')
        # print_diffs(diff_of_quant)
        # print('----------------------')
        # print('differences between graph mode and eager mode')
        # print_diffs(diff_from_eager)
        # print('----------------------')

    @skip_if_no_torchvision
    @skip_if_not_multigpu
    @unittest.skip('TODO: not working yet due to https://github.com/pytorch/pytorch/issues/43513')
    def test_resnet18_ddp(self):
        from torchvision import models
        from torchvision.models import quantization as quantized_models
        eager_quantizable_model = quantized_models.__dict__[name](pretrained=True, quantize=False).eval().float()
        model = models.__dict__[name](pretrained=True).eval().float()
        self._test_model_impl(
            'ddp', 'resnet18', model, eager_quantizable_model)
=======
            expected_node_list=order_check)
>>>>>>> 2871fc19
<|MERGE_RESOLUTION|>--- conflicted
+++ resolved
@@ -9,12 +9,7 @@
 from torch.fx import symbolic_trace
 
 # graph mode quantization based on fx
-<<<<<<< HEAD
 from torch.quantization import (
-=======
-from torch.quantization._quantize_fx import (
-    Quantizer,
->>>>>>> 2871fc19
     QuantType,
     fuse_fx,
     prepare_fx,
@@ -761,7 +756,6 @@
         self.checkGraphModuleNodes(
             quantized,
             expected_node_occurrence=count_check,
-<<<<<<< HEAD
             expected_node_list=order_check)
 
 class TestQuantizeFxModels(QuantizationTestCase):
@@ -957,7 +951,4 @@
         eager_quantizable_model = quantized_models.__dict__[name](pretrained=True, quantize=False).eval().float()
         model = models.__dict__[name](pretrained=True).eval().float()
         self._test_model_impl(
-            'ddp', 'resnet18', model, eager_quantizable_model)
-=======
-            expected_node_list=order_check)
->>>>>>> 2871fc19
+            'ddp', 'resnet18', model, eager_quantizable_model)