--- conflicted
+++ resolved
@@ -773,11 +773,7 @@
     def prepare_dynamic(self, model, qconfig_dict, inplace=False):
         return self._prepare(model, qconfig_dict, inplace, is_dynamic_quant=True)
 
-<<<<<<< HEAD
-    def _convert(self, observed, inplace=False, debug=False, is_dynamic=False):
-=======
-    def convert(self, observed, inplace=False, debug=False, is_dynamic_quant=False):
->>>>>>> cb14fda6
+    def _convert(self, observed, inplace=False, debug=False, is_dynamic_quant=False):
         assert not inplace, 'inplace convert is not supported yet'
         self.restore_state(observed)
         self.is_dynamic_quant = is_dynamic_quant
