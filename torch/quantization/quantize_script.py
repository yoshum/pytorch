--- conflicted
+++ resolved
@@ -4,7 +4,6 @@
 from .qconfig import QConfig
 from torch.jit._recursive import wrap_cpp_module
 
-<<<<<<< HEAD
 # Quantization type (dynamic quantization, static quantization).
 # Should match the c++ enum in quantization_type.h
 class QuantType(enum.IntEnum):
@@ -12,8 +11,6 @@
     STATIC = 1
     QAT = 2
 
-=======
->>>>>>> ae89e42a
 def _check_is_script_module(model):
     if not isinstance(model, torch.jit.ScriptModule):
         raise ValueError('input must be a script module, got: ' + str(type(model)))
@@ -54,15 +51,11 @@
 def prepare_dynamic_script(model, qconfig_dict, inplace=False):
     return _prepare_script(model, qconfig_dict, inplace, is_dynamic=True)
 
-<<<<<<< HEAD
 # Note: in development, not ready for use
 def prepare_qat_script(model, qconfig_dict, inplace=False):
     return _prepare_script(model, qconfig_dict, inplace, quant_type=QuantType.QAT)
 
 def _convert_script(model, inplace=False, debug=False, quant_type=QuantType.STATIC):
-=======
-def _convert_script(model, inplace=False, debug=False, is_dynamic=False):
->>>>>>> ae89e42a
     assert not inplace, "The inplace support is still in development"
     _check_is_script_module(model)
     model.eval()
