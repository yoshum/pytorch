from .fx import Fuser  # noqa: F401
from .fx import Quantizer  # noqa: F401
<<<<<<< HEAD
from torch.fx import GraphModule  # type: ignore
=======
from torch.fx import GraphModule
from .fx.utils import graph_pretty_str  # noqa: F401
>>>>>>> 297c9387

def _check_is_graph_module(model):
    if not isinstance(model, GraphModule):
        raise ValueError(
            'input model must be a GraphModule, ' +
            'please run torch.fx.symbolic_trace on your model before using ' +
            'quantize_fx. Got type:' + str(type(model)))

def fuse_fx(graph_module, inplace=False):
    r""" Fuse modules in preparation for quantization

    Args:
        graph_module: GraphModule object from symbolic tracing (torch.fx.symbolic_trace)
    """
    _check_is_graph_module(graph_module)
    fuser = Fuser()
    return fuser.fuse(graph_module, inplace)

def _prepare_fx(graph_module, qconfig_dict, inplace, is_dynamic_quant):
    _check_is_graph_module(graph_module)

    quantizer = Quantizer()
    prepare = quantizer.prepare_dynamic if is_dynamic_quant else quantizer.prepare
    prepared = prepare(graph_module, qconfig_dict, inplace)
    return prepared

def prepare_fx(graph_module, qconfig_dict, inplace=False):
    r""" Prepare a model for post training static quantization or
    qantization aware training, not for public use.

    Args:
      graph_module: model from symbolic_tracing (torch.fx.symbolic_trace), must be
      an eval model
      qconfig_dict: see :func:`~torch.quantization.quantize_fx`

    Return:
      A GraphModule with observer or fake quant modules, ready for
      calibration or quantization aware training
    """
    return _prepare_fx(graph_module, qconfig_dict, inplace, is_dynamic_quant=False)

def prepare_static_fx(graph_module, qconfig_dict, inplace=False):
    assert not graph_module.training, 'prepare_static_fx only works for models in ' + \
        'eval mode'
    return prepare_fx(graph_module, qconfig_dict, inplace)

def prepare_qat_fx(graph_module, qconfig_dict, inplace=False):
    r""" Prepare a model for quantization aware training
    Args:
      graph_module: model from symbolic_tracing (torch.fx.symbolic_trace), must be
      a train model
      qconfig_dict: see :func:`~torch.quantization.quantize_fx`

    Return:
      A GraphModule with observer or fake quant modules, ready for
      calibration or quantization aware training
    """
    assert graph_module.training, 'prepare_qat_fx only works for models in ' + \
        'train mode'
    return prepare_fx(graph_module, qconfig_dict, inplace)

def prepare_dynamic_fx(graph_module, qconfig_dict, inplace=False):
    r""" Prepare a model for post training dynamic quantization
    """
    return _prepare_fx(graph_module, qconfig_dict, inplace, True)

def _convert_fx(graph_module, inplace=False, debug=False, is_dynamic_quant=False):
    _check_is_graph_module(graph_module)
    quantizer = Quantizer()
    return quantizer.convert(graph_module, inplace, debug, is_dynamic_quant)

def convert_fx(graph_module, inplace=False, debug=False):
    r""" Convert a calibrated or trained model to a quantized model
    """
    return _convert_fx(graph_module, inplace, debug, is_dynamic_quant=False)

convert_static_fx = convert_fx
convert_qat_fx = convert_fx

def convert_dynamic_fx(graph_module, inplace=False, debug=False):
    return _convert_fx(graph_module, inplace, debug, is_dynamic_quant=True)

def _quantize_fx(model, qconfig_dict, run_fn=None, run_args=None, inplace=False,
                 debug=False, is_dynamic_quant=False):
    assert not model.training, 'quantize_fx is only used for post training ' + \
        'quantization(eval mode), for quantization aware training please use ' + \
        'prepare_qat_fx and convert_qat_fx.'

    if is_dynamic_quant:
        model = prepare_dynamic_fx(model, qconfig_dict, inplace)
        # TODO: change inplace to True since the model is already copied in
        # prepare
        model = convert_dynamic_fx(model, False, debug)
    else:
        assert run_fn, "Must provide calibration function for post training static quantization"
        assert run_args, "Must provide calibration dataset for post training static quantization"
        model = prepare_fx(model, qconfig_dict, inplace)
        run_fn(model, *run_args)
        # TODO: change inplace to True since the model is already copied in
        # prepare
        model = convert_fx(model, False, debug)

    return model


def quantize_fx(model, qconfig_dict, run_fn, run_args, inplace=False, debug=False):
    r"""Quantize the input float symbolically traced GraphModule model with
    post training static quantization

    First it will prepare the model for calibration, then it calls
    `run_fn` which will run the calibration step, after that we will
    convert the model to a quantized model.

    Args:
        `model`: input float TorchScript model
        `qconfig_dict`: qconfig_dict is a dictionary with names of sub modules as key and
        qconfig for that module as value, empty key means the qconfig will be applied
        to whole model unless it’s overwritten by more specific configurations, the
        qconfig for each module is either found in the dictionary or fallback to
         the qconfig of parent module.

        Right now qconfig_dict is the only way to configure how the model is quantized,
        and it is done in the granularity of module, that is, we only support one type
        of qconfig for each torch.nn.Module, and the qconfig for sub module will
        override the qconfig for parent module, empty string means global configuration.
        `run_fn`: a calibration function for calibrating the prepared model
        `run_args`: positional arguments for `run_fn`
        `inplace`: carry out model transformations in-place, the original module is
        mutated
        `debug`: flag for producing a debug friendly model (preserve weight attribute)

    Return:
        Quantized TorchSciprt model.

    Example:
    ```python
    import torch
    from torch.quantization import get_default_qconfig
    from torch.quantization import quantize_fx

    graph_module = torch.fx.symbolic_trace(float_model.eval())
    qconfig = get_default_qconfig('fbgemm')
    def calibrate(model, data_loader):
        model.eval()
        with torch.no_grad():
            for image, target in data_loader:
                model(image)

    quantized_model = quantize_fx(
        graph_module,
        {'': qconfig},
        calibrate,
        [data_loader_test])
    ```
    """
    return _quantize_fx(
        model, qconfig_dict, run_fn, run_args, inplace, debug, is_dynamic_quant=False)

def quantize_dynamic_fx(model, qconfig_dict, inplace=False, debug=False):
    r"""Quantize the input float symbolically traced GraphModule model with
    post training dynamic quantization.
    Currently only qint8 quantization of torch.nn.Linear is supported.

    Args:
        `model`: input float TorchScript model
        `qconfig_dict`: qconfig_dict is a dictionary with names of sub modules as key and
        qconfig for that module as value, please see detailed
        descriptions in :func:`~torch.quantization.quantize_fx`
        `inplace`: carry out model transformations in-place, the original module is
        mutated
        `debug`: flag for producing a debug friendly model (preserve weight attribute)

    Return:
        Quantized TorchSciprt model.

    Example:
    ```python
    import torch
    from torch.quantization import per_channel_dynamic_qconfig
    from torch.quantization import quantize_dynmiac_fx

    graph_module = torch.fx.symbolic_trace(float_model.eval())
    qconfig = get_default_qconfig('fbgemm')
    def calibrate(model, data_loader):
        model.eval()
        with torch.no_grad():
            for image, target in data_loader:
                model(image)

    quantized_model = quantize_dynamic_fx(
        graph_module,
        {'': qconfig},
        calibrate,
        [data_loader_test])
    ```
    """
    return _quantize_fx(
        model, qconfig_dict, inplace=inplace, debug=debug, is_dynamic_quant=True)<|MERGE_RESOLUTION|>--- conflicted
+++ resolved
@@ -1,11 +1,7 @@
 from .fx import Fuser  # noqa: F401
 from .fx import Quantizer  # noqa: F401
-<<<<<<< HEAD
 from torch.fx import GraphModule  # type: ignore
-=======
-from torch.fx import GraphModule
 from .fx.utils import graph_pretty_str  # noqa: F401
->>>>>>> 297c9387
 
 def _check_is_graph_module(model):
     if not isinstance(model, GraphModule):
