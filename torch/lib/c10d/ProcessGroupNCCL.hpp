--- conflicted
+++ resolved
@@ -267,20 +267,6 @@
       // Cannot move capture std::function in lambda, because it cannot deduce
       // the template type for std::function. Hence use std::bind to explicitly
       // specify types.
-<<<<<<< HEAD
-      addCallbackWithStream(
-          std::bind(
-              [&](std::function<at::IValue(void)> cb) {
-                try {
-                  fut->markCompleted(at::IValue(cb()));
-                } catch (const std::exception& e) {
-                  fut->setError(std::current_exception());
-                }
-              },
-              std::move(callback)),
-          stream,
-          thenFutCudaEvents);
-=======
       addCallback(std::bind(
           [&](std::function<at::IValue(void)> cb) {
             try {
@@ -289,11 +275,10 @@
               // records callback's stream.
               (*thenFutCudaEvents)[0].record(*futureNCCLCallbackStream_);
             } catch (const std::exception& e) {
-              fut->setError(e.what());
+              fut->setError(std::current_exception());
             }
           },
           std::move(callback)));
->>>>>>> 5017e210
       return fut;
     }
 
