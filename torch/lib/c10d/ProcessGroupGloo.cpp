--- conflicted
+++ resolved
@@ -796,19 +796,7 @@
 
   void run() override {
     allreduce(inputs);
-<<<<<<< HEAD
-
-    // Only the first output in the tensor list contains the results.
-    // See https://github.com/facebookincubator/gloo/issues/152.
-    // The contents is the same for every entry in the tensor list, so
-    // we can use the first entry as the source of the copy below.
-    for (size_t i = 1; i < inputs.size(); i++) {
-      inputs[i].copy_(inputs[0]);
-    }
-
     outputs_ = inputs;
-=======
->>>>>>> 60ad7e9c
   }
 
   template <typename T>
@@ -825,7 +813,8 @@
   }
 
 
-  std::vector<at::Tensor> result() const override {
+  std::vector<at::Tensor> result() override {
+    TORCH_CHECK(isCompleted());
     return outputs_;
   }
 
@@ -1021,7 +1010,7 @@
     }
   }
 
-  std::vector<at::Tensor> result() const override {
+  std::vector<at::Tensor> result() override {
     return outputs;
   }
 
