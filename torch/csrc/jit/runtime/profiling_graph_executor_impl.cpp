--- conflicted
+++ resolved
@@ -125,13 +125,8 @@
         "After InsertBailOuts, before specializeAutogradZero\n", *graph);
   }
 
-<<<<<<< HEAD
-  specializeAutogradZero(*graph);
+  specializeAutogradZero(graph);
   GRAPH_DEBUG("After specializeAutogradZero\n", *graph);
-=======
-  specializeAutogradZero(graph);
-  GRAPH_DUMP("After specializeAutogradZero", graph);
->>>>>>> bcec8cc3
   // runRequiredPasses
   {
     RemoveExpands(graph);
