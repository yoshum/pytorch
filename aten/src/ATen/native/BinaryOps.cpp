--- conflicted
+++ resolved
@@ -739,23 +739,11 @@
 Tensor logical_xor(const Tensor& self, Scalar other) { return comparison_op(self, other, static_cast<OutFunc>(at::logical_xor_out)); }
 Tensor& logical_xor_(Tensor& self, Scalar other) { return comparison_op_(self, other, static_cast<OutFunc>(at::logical_xor_out)); }
 
-<<<<<<< HEAD
-Tensor& max_out(Tensor& result, const Tensor& self, const Tensor& other) {
-  TORCH_CHECK(!self.is_complex(), "max is not yet implemented for complex tensors.");
-  TORCH_CHECK(!other.is_complex(), "max is not yet implemented for complex tensors.");
-  auto iter = TensorIterator::binary_op(result, self, other);
-  TORCH_CHECK(self.dtype() == other.dtype(),
-              "Expected object of scalar type ", self.dtype(), " but got scalar type ",
-              other.dtype(), " for argument 'other'");
-  max_elementwise_stub(iter.device_type(), iter);
-=======
 Tensor& maximum_out(Tensor& result, const Tensor& self, const Tensor& other) {
   TORCH_CHECK(!self.is_complex() && !other.is_complex(), "maximum does not support complex inputs.");
 
-  auto iter = TensorIterator::binary_op(result, self, other,
-                                        /*check_mem_overlap=*/true);
+  auto iter = TensorIterator::binary_op(result, self, other);
   maximum_stub(iter.device_type(), iter);
->>>>>>> 74a8cbce
   return result;
 }
 
@@ -780,20 +768,8 @@
 Tensor& minimum_out(Tensor& result, const Tensor& self, const Tensor& other) {
   TORCH_CHECK(!self.is_complex() && !other.is_complex(), "minimum does not support complex inputs.");
 
-<<<<<<< HEAD
-Tensor& min_out(Tensor& result, const Tensor& self, const Tensor& other) {
-  TORCH_CHECK(!self.is_complex(), "min is not yet implemented for complex tensors.");
-  TORCH_CHECK(!other.is_complex(), "min is not yet implemented for complex tensors.");
-  auto iter = TensorIterator::binary_op(result, self, other);
-  TORCH_CHECK(self.dtype() == other.dtype(),
-              "Expected object of scalar type ", self.dtype(), " but got scalar type ",
-              other.dtype(), " for argument 'other'");
-  min_elementwise_stub(iter.device_type(), iter);
-=======
-  auto iter = TensorIterator::binary_op(result, self, other,
-                                        /*check_mem_overlap=*/true);
+  auto iter = TensorIterator::binary_op(result, self, other);
   minimum_stub(iter.device_type(), iter);
->>>>>>> 74a8cbce
   return result;
 }
 
