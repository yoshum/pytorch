# See README.md in this directory for more guidance

# *********NB: _cast_* operators are DEPRECATED and will be removed
# eventually. These were previously used before TorchScript IR supported
# representing ScalarType's. They are now superseded by usage of
# `aten::to()`. The ops remain here for backward compatibility purposes.

# DEPRECATED. DO NOT USE
- func: _cast_Byte(Tensor self, bool non_blocking=False) -> Tensor
  use_c10_dispatcher: full
  variants: function

# DEPRECATED. DO NOT USE
- func: _cast_Char(Tensor self, bool non_blocking=False) -> Tensor
  use_c10_dispatcher: full
  variants: function

# DEPRECATED. DO NOT USE
- func: _cast_Double(Tensor self, bool non_blocking=False) -> Tensor
  use_c10_dispatcher: full
  variants: function

# DEPRECATED. DO NOT USE
- func: _cast_Float(Tensor self, bool non_blocking=False) -> Tensor
  use_c10_dispatcher: full
  variants: function

# DEPRECATED. DO NOT USE
- func: _cast_Int(Tensor self, bool non_blocking=False) -> Tensor
  use_c10_dispatcher: full
  variants: function

# DEPRECATED. DO NOT USE
- func: _cast_Long(Tensor self, bool non_blocking=False) -> Tensor
  use_c10_dispatcher: full
  variants: function

# DEPRECATED. DO NOT USE
- func: _cast_Short(Tensor self, bool non_blocking=False) -> Tensor
  use_c10_dispatcher: full
  variants: function

# DEPRECATED. DO NOT USE
- func: _cast_Half(Tensor self, bool non_blocking=False) -> Tensor
  use_c10_dispatcher: full
  variants: function

# Computes the gradient of current tensor w.r.t. graph leaves.
- func: backward(Tensor self, Tensor? gradient=None, bool? retain_graph=None, bool create_graph=False) -> ()
  use_c10_dispatcher: full
  manual_kernel_registration: True
  variants: method

# DEPRECATED. Sets the tensor data held by this `Variable` to be the same as
# `new_data`.  It requires that `new_data` and `Variable` have compatible tensor
# type, by checking `_has_compatible_shallow_copy_type(this, new_data)`.
#
# This function is deprecated because it doesn't really make sense in a world
# where Variables *are* Tensors (as opposed to them containing tensors, which
# is what the previous interpretation was.)
- func: set_data(Tensor(a!) self, Tensor new_data) -> ()
  use_c10_dispatcher: full
  manual_kernel_registration: True
  variants: method

- func: data(Tensor self) -> Tensor
  use_c10_dispatcher: full
  manual_kernel_registration: True
  variants: method

# True if this `Variable` is a leaf and thus does not have a `grad_fn`.
- func: is_leaf(Tensor self) -> bool
  use_c10_dispatcher: full
  manual_kernel_registration: True
  variants: method

# Returns the output index of this variable from the forward operation that
# produced it.  Conversely, it returns the input index of the gradient `Node` to
# which this `Variable` is connected (because in the gradient computation,
# inputs and outputs switch meaning).  For example:
#
#   y0, y1, y2 = f(x)
#   assert y0.output_nr == 0
#   assert y1.output_nr == 1
#   assert y2.output_nr == 2
#
- func: output_nr(Tensor self) -> int
  use_c10_dispatcher: full
  manual_kernel_registration: True
  variants: method

- func: _version(Tensor self) -> int
  use_c10_dispatcher: full
  manual_kernel_registration: True
  variants: method

- func: requires_grad_(Tensor(a!) self, bool requires_grad=True) -> Tensor(a!)
  use_c10_dispatcher: full
  manual_kernel_registration: True
  variants: method

# Enables .grad attribute for non-leaf Tensors.
- func: retain_grad(Tensor(a!) self) -> ()
  use_c10_dispatcher: full
  manual_kernel_registration: True
  variants: method

- func: rename_(Tensor(a!) self, Dimname[]? names) -> Tensor(a!)
  variants: method

- func: rename(Tensor(a) self, Dimname[]? names) -> Tensor(a)
  variants: method

- func: align_to(Tensor(a) self, Dimname[] names) -> Tensor(a)
  variants: method

- func: align_to.ellipsis_idx(Tensor(a) self, Dimname[] order, int ellipsis_idx) -> Tensor(a)
  variants: method

- func: align_as(Tensor self, Tensor other) -> Tensor
  use_c10_dispatcher: full
  variants: method

- func: align_tensors(Tensor[] tensors) -> Tensor[]
  use_c10_dispatcher: full

- func: refine_names(Tensor(a) self, Dimname[] names) -> Tensor(a)
  variants: method

- func: _use_cudnn_ctc_loss(Tensor log_probs, Tensor targets, int[] input_lengths, int[] target_lengths, int blank) -> bool
  use_c10_dispatcher: full
  dispatch:
    CUDA: _use_cudnn_ctc_loss

- func: _cudnn_ctc_loss(Tensor log_probs, Tensor targets, int[] input_lengths, int[] target_lengths, int blank, bool deterministic, bool zero_infinity) -> (Tensor, Tensor)
  use_c10_dispatcher: full
  dispatch:
    CUDA: _cudnn_ctc_loss

- func: _use_cudnn_rnn_flatten_weight() -> bool
  use_c10_dispatcher: full

- func: _cudnn_rnn_flatten_weight(Tensor[] weight_arr, int weight_stride0, int input_size, int mode, int hidden_size, int num_layers, bool batch_first, bool bidirectional) -> Tensor
  use_c10_dispatcher: full
  dispatch:
    CUDA: _cudnn_rnn_flatten_weight

- func: _cudnn_rnn(Tensor input, Tensor[] weight, int weight_stride0, Tensor? weight_buf, Tensor hx, Tensor? cx, int mode, int hidden_size, int num_layers, bool batch_first, float dropout, bool train, bool bidirectional, int[] batch_sizes, Tensor? dropout_state) -> (Tensor, Tensor, Tensor, Tensor, Tensor)
  use_c10_dispatcher: full
  dispatch:
    CUDA: _cudnn_rnn

- func: _cudnn_rnn_backward(Tensor input, Tensor[] weight, int weight_stride0, Tensor weight_buf, Tensor hx, Tensor? cx, Tensor output, Tensor? grad_output, Tensor? grad_hy, Tensor? grad_cy, int mode, int hidden_size, int num_layers, bool batch_first, float dropout, bool train, bool bidirectional, int[] batch_sizes, Tensor? dropout_state, Tensor reserve, bool[4] output_mask) -> (Tensor, Tensor, Tensor, Tensor[])
  use_c10_dispatcher: full
  dispatch:
    CUDA: _cudnn_rnn_backward

- func: _cudnn_init_dropout_state(float dropout, bool train, int dropout_seed, *, ScalarType? dtype=None, Layout? layout=None, Device? device=None, bool? pin_memory=False) -> Tensor
  use_c10_dispatcher: full
  dispatch:
    CUDA: _cudnn_init_dropout_state

- func: _debug_has_internal_overlap(Tensor self) -> int
  use_c10_dispatcher: full
  variants: function

- func: _fused_dropout(Tensor self, float p, Generator? generator=None) -> (Tensor, Tensor)
  variants: function
  dispatch:
     CUDA: fused_dropout_cuda

- func: _masked_scale(Tensor self, Tensor mask, float scale) -> Tensor
  use_c10_dispatcher: full
  variants: function
  dispatch:
     CUDA: masked_scale_cuda

- func: _sobol_engine_draw(Tensor quasi, int n, Tensor sobolstate, int dimension, int num_generated, ScalarType? dtype) -> (Tensor, Tensor)
  use_c10_dispatcher: full

- func: _sobol_engine_ff_(Tensor(a!) self, int n, Tensor sobolstate, int dimension, int num_generated) -> Tensor(a!)
  use_c10_dispatcher: full

- func: _sobol_engine_scramble_(Tensor(a!) self, Tensor ltm, int dimension) -> Tensor(a!)
  use_c10_dispatcher: full

- func: _sobol_engine_initialize_state_(Tensor(a!) self, int dimension) -> Tensor(a!)
  use_c10_dispatcher: full

- func: _reshape_from_tensor(Tensor self, Tensor shape) -> Tensor
  use_c10_dispatcher: full

- func: _shape_as_tensor(Tensor self) -> Tensor
  use_c10_dispatcher: full

- func: dropout(Tensor input, float p, bool train) -> Tensor
  use_c10_dispatcher: full

- func: dropout_(Tensor(a!) self, float p, bool train) -> Tensor(a!)
  use_c10_dispatcher: full

- func: feature_dropout(Tensor input, float p, bool train) -> Tensor
  use_c10_dispatcher: full

- func: feature_dropout_(Tensor(a!) self, float p, bool train) -> Tensor(a!)
  use_c10_dispatcher: full

- func: alpha_dropout(Tensor input, float p, bool train) -> Tensor
  use_c10_dispatcher: full

- func: alpha_dropout_(Tensor(a!) self, float p, bool train) -> Tensor(a!)
  use_c10_dispatcher: full

- func: feature_alpha_dropout(Tensor input, float p, bool train) -> Tensor
  use_c10_dispatcher: full

- func: feature_alpha_dropout_(Tensor(a!) self, float p, bool train) -> Tensor(a!)
  use_c10_dispatcher: full

- func: abs(Tensor self) -> Tensor
  use_c10_dispatcher: full
  variants: function, method

- func: abs_(Tensor(a!) self) -> Tensor(a!)
  use_c10_dispatcher: full
  variants: function, method

- func: abs.out(Tensor self, *, Tensor(a!) out) -> Tensor(a!)

# Note [Adding an alias]
# To add an alias do the following:
#
# 1) Copy the original functions native_functions.yaml entry, but replace the
#      original function's name with their own.
# 2) Implement the corresponding functions and have them redispatch to the
#      original function.
# 3) Add entries for the alias (and original function, if needed) to
#      aten/src/ATen/core/interned_strings.h
#      (This may require removing an entry from ATen/core/aten_interned_strings.h.)
# 4) Add docstrings to the new function that reference the original function,
#      and document the method as usual (if it exists.)
#    (See torch/_torch_docs.py and docs/source/torch.rst if adding a function,
#     torch/_tensor_docs.py and docs/source/tensors.rst if adding a method,
#     or module-specific doc bindings (like torch/linalg/__init__.py) if
#     adding an alias in a namespace.)
# 5) Update torch/overrides.py consistent with the original function.
# 6) Update the alias_map in torch/csrc/jit/passes/normalize_ops.cpp.
# 7) Add entries to test/test_op_aliases.py's "alias_infos"
#
# See torch.absolute, an alias for torch.abs, as an example.

# Absolute, alias for abs
- func: absolute(Tensor self) -> Tensor
  use_c10_dispatcher: full
  variants: function, method

- func: absolute_(Tensor(a!) self) -> Tensor(a!)
  use_c10_dispatcher: full
  variants: method

- func: absolute.out(Tensor self, *, Tensor(a!) out) -> Tensor(a!)

- func: angle(Tensor self) -> Tensor
  use_c10_dispatcher: full
  variants: function, method

- func: angle.out(Tensor self, *, Tensor(a!) out) -> Tensor(a!)

- func: view_as_real(Tensor(a) self) -> Tensor(a)
  use_c10_dispatcher: full
  variants: function

- func: view_as_complex(Tensor(a) self) -> Tensor(a)
  use_c10_dispatcher: full
  variants: function

- func: real(Tensor(a) self) -> Tensor(a)
  use_c10_dispatcher: full
  variants: function

- func: imag(Tensor(a) self) -> Tensor(a)
  use_c10_dispatcher: full
  variants: function

- func: conj(Tensor self) -> Tensor
  use_c10_dispatcher: full
  variants: function, method

- func: conj.out(Tensor self, *, Tensor(a!) out) -> Tensor(a!)

- func: acos(Tensor self) -> Tensor
  use_c10_dispatcher: full
  variants: function, method

- func: acos_(Tensor(a!) self) -> Tensor(a!)
  use_c10_dispatcher: full
  variants: function, method

- func: acos.out(Tensor self, *, Tensor(a!) out) -> Tensor(a!)

# arccos, alias of acos
- func: arccos(Tensor self) -> Tensor
  use_c10_dispatcher: full
  variants: function, method

- func: arccos_(Tensor(a!) self) -> Tensor(a!)
  use_c10_dispatcher: full
  variants: function, method

- func: arccos.out(Tensor self, *, Tensor(a!) out) -> Tensor(a!)

- func: avg_pool1d(Tensor self, int[1] kernel_size, int[1] stride=[], int[1] padding=0, bool ceil_mode=False, bool count_include_pad=True) -> Tensor
  use_c10_dispatcher: full

- func: adaptive_avg_pool1d(Tensor self, int[1] output_size) -> Tensor
  use_c10_dispatcher: full

# Return: (Tensor output, Tensor indices)
- func: adaptive_max_pool1d(Tensor self, int[1] output_size) -> (Tensor, Tensor)
  use_c10_dispatcher: full

- func: add.Tensor(Tensor self, Tensor other, *, Scalar alpha=1) -> Tensor
  use_c10_dispatcher: full
  variants: function, method
  dispatch:
    CPU, CUDA: add
    SparseCPU, SparseCUDA: add_sparse
    MkldnnCPU: mkldnn_add

- func: add_.Tensor(Tensor(a!) self, Tensor other, *, Scalar alpha=1) -> Tensor(a!)
  use_c10_dispatcher: full
  variants: method
  dispatch:
    CPU, CUDA: add_
    SparseCPU, SparseCUDA: add_sparse_
    MkldnnCPU: mkldnn_add_

- func: add.out(Tensor self, Tensor other, *, Scalar alpha=1, Tensor(a!) out) -> Tensor(a!)
  dispatch:
    CPU, CUDA: add_out
    SparseCPU: add_out_sparse_cpu
    SparseCUDA: add_out_sparse_cuda
    MkldnnCPU: mkldnn_add_out

- func: add_relu.Tensor(Tensor self, Tensor other, *, Scalar alpha=1) -> Tensor
  use_c10_dispatcher: full
  variants: function
  dispatch:
    CPU: add_relu

- func: add_relu_.Tensor(Tensor(a!) self, Tensor other, *, Scalar alpha=1) -> Tensor(a!)
  use_c10_dispatcher: full
  variants: function
  dispatch:
    CPU: add_relu_

- func: add_relu.out(Tensor self, Tensor other, *, Scalar alpha=1, Tensor(a!) out) -> Tensor(a!)
  variants: function
  dispatch:
    CPU: add_relu_out

# For C++ only, until we have conversion from C++ numbers to Tensor
- func: add.Scalar(Tensor self, Scalar other, Scalar alpha=1) -> Tensor
  use_c10_dispatcher: full
  variants: function, method

- func: add_.Scalar(Tensor(a!) self, Scalar other, Scalar alpha=1) -> Tensor(a!)
  use_c10_dispatcher: full
  variants: method

- func: addmv(Tensor self, Tensor mat, Tensor vec, *, Scalar beta=1, Scalar alpha=1) -> Tensor
  use_c10_dispatcher: full
  variants: function, method

- func: addmv_(Tensor(a!) self, Tensor mat, Tensor vec, *, Scalar beta=1, Scalar alpha=1) -> Tensor(a!)
  use_c10_dispatcher: full
  variants: function, method

- func: addmv.out(Tensor self, Tensor mat, Tensor vec, *, Scalar beta=1, Scalar alpha=1, Tensor(a!) out) -> Tensor(a!)

- func: _addmv_impl_(Tensor(a!) self, Tensor self2, Tensor mat, Tensor vec, *, Scalar beta=1, Scalar alpha=1) -> Tensor(a!)
  use_c10_dispatcher: full
  dispatch:
    CPU: addmv_impl_cpu
    CUDA: addmv_impl_cuda

- func: addr(Tensor self, Tensor vec1, Tensor vec2, *, Scalar beta=1, Scalar alpha=1) -> Tensor
  use_c10_dispatcher: full
  variants: function, method

- func: addr_(Tensor(a!) self, Tensor vec1, Tensor vec2, *, Scalar beta=1, Scalar alpha=1) -> Tensor(a!)
  use_c10_dispatcher: full
  variants: method

- func: addr.out(Tensor self, Tensor vec1, Tensor vec2, *, Scalar beta=1, Scalar alpha=1, Tensor(a!) out) -> Tensor(a!)

- func: affine_grid_generator(Tensor theta, int[] size, bool align_corners) -> Tensor
  use_c10_dispatcher: full
  variants: function

- func: affine_grid_generator_backward(Tensor grad, int[] size, bool align_corners) -> Tensor
  use_c10_dispatcher: full
  variants: function

- func: all.dim(Tensor self, int dim, bool keepdim=False) -> Tensor
  use_c10_dispatcher: full
  variants: function, method

- func: all.out(Tensor self, int dim, bool keepdim=False, *, Tensor(a!) out) -> Tensor(a!)

- func: all.dimname(Tensor self, Dimname dim, bool keepdim=False) -> Tensor
  variants: function, method

- func: all.dimname_out(Tensor self, Dimname dim, bool keepdim=False, *, Tensor(a!) out) -> Tensor(a!)

- func: allclose(Tensor self, Tensor other, float rtol=1e-05, float atol=1e-08, bool equal_nan=False) -> bool
  use_c10_dispatcher: full
  variants: function, method

- func: any.dim(Tensor self, int dim, bool keepdim=False) -> Tensor
  use_c10_dispatcher: full
  variants: function, method

- func: any.out(Tensor self, int dim, bool keepdim=False, *, Tensor(a!) out) -> Tensor(a!)

- func: any.dimname(Tensor self, Dimname dim, bool keepdim=False) -> Tensor
  variants: function, method

- func: any.dimname_out(Tensor self, Dimname dim, bool keepdim=False, *, Tensor(a!) out) -> Tensor(a!)

- func: arange(Scalar end, *, ScalarType? dtype=None, Layout? layout=None, Device? device=None, bool? pin_memory=None) -> Tensor
  use_c10_dispatcher: full

- func: arange.start(Scalar start, Scalar end, *, ScalarType? dtype=None, Layout? layout=None, Device? device=None, bool? pin_memory=None) -> Tensor
  use_c10_dispatcher: full

- func: arange.start_step(Scalar start, Scalar end, Scalar step, *, ScalarType? dtype=None, Layout? layout=None, Device? device=None, bool? pin_memory=None) -> Tensor
  use_c10_dispatcher: full

- func: arange.out(Scalar end, *, Tensor(a!) out) -> Tensor(a!)

- func: arange.start_out(Scalar start, Scalar end, Scalar step=1, *, Tensor(a!) out) -> Tensor(a!)
  dispatch:
    CPU: arange_cpu_out
    CUDA: arange_cuda_out

# This function is a temporary hack to allow tracing of arange like constructs with dynamic
# bounds on arange.  Normal arange is not traceable because it does not take any tensor inputs;
# if the range you need is based on another tensor, calling this function directly will
# preserve tracing.  Get rid of this when arange can directly take tensors for bounds
# (so that it can be traced directly).
- func: _dim_arange(Tensor like, int dim) -> Tensor
  use_c10_dispatcher: full

- func: argmax(Tensor self, int? dim=None, bool keepdim=False) -> Tensor
  use_c10_dispatcher: full
  variants: function, method
  dispatch:
    CPU, CUDA: argmax

- func: argmin(Tensor self, int? dim=None, bool keepdim=False) -> Tensor
  use_c10_dispatcher: full
  variants: function, method
  dispatch:
    CPU, CUDA: argmin

- func: acosh(Tensor self) -> Tensor
  use_c10_dispatcher: full
  variants: function, method

- func: acosh_(Tensor(a!) self) -> Tensor(a!)
  use_c10_dispatcher: full
  variants: function, method

- func: acosh.out(Tensor self, *, Tensor(a!) out) -> Tensor(a!)

# arccosh, alias for acosh
- func: arccosh(Tensor self) -> Tensor
  use_c10_dispatcher: full
  variants: function, method

- func: arccosh_(Tensor(a!) self) -> Tensor(a!)
  use_c10_dispatcher: full
  variants: function, method

- func: arccosh.out(Tensor self, *, Tensor(a!) out) -> Tensor(a!)

- func: asinh(Tensor self) -> Tensor
  use_c10_dispatcher: full
  variants: function, method

- func: asinh_(Tensor(a!) self) -> Tensor(a!)
  use_c10_dispatcher: full
  variants: function, method

- func: asinh.out(Tensor self, *, Tensor(a!) out) -> Tensor(a!)

# arcsinh, alias for asinh
- func: arcsinh(Tensor self) -> Tensor
  use_c10_dispatcher: full
  variants: function, method

- func: arcsinh_(Tensor(a!) self) -> Tensor(a!)
  use_c10_dispatcher: full
  variants: function, method

- func: arcsinh.out(Tensor self, *, Tensor(a!) out) -> Tensor(a!)

- func: atanh(Tensor self) -> Tensor
  use_c10_dispatcher: full
  variants: function, method

- func: atanh_(Tensor(a!) self) -> Tensor(a!)
  use_c10_dispatcher: full
  variants: function, method

- func: atanh.out(Tensor self, *, Tensor(a!) out) -> Tensor(a!)

# arctanh, alias for atanh
- func: arctanh(Tensor self) -> Tensor
  use_c10_dispatcher: full
  variants: function, method

- func: arctanh_(Tensor(a!) self) -> Tensor(a!)
  use_c10_dispatcher: full
  variants: function, method

- func: arctanh.out(Tensor self, *, Tensor(a!) out) -> Tensor(a!)

- func: as_strided(Tensor(a) self, int[] size, int[] stride, int? storage_offset=None) -> Tensor(a)
  use_c10_dispatcher: full
  variants: function, method
  dispatch:
    CPU, CUDA: as_strided_tensorimpl
    QuantizedCPU, QuantizedCUDA: as_strided_qtensorimpl
  device_guard: False

- func: as_strided_(Tensor(a!) self, int[] size, int[] stride, int? storage_offset=None) -> Tensor(a!)
  variants: function, method
  device_guard: False

- func: asin(Tensor self) -> Tensor
  use_c10_dispatcher: full
  variants: function, method

- func: asin_(Tensor(a!) self) -> Tensor(a!)
  use_c10_dispatcher: full
  variants: function, method

- func: asin.out(Tensor self, *, Tensor(a!) out) -> Tensor(a!)

# arcsin, alias of asin
- func: arcsin(Tensor self) -> Tensor
  use_c10_dispatcher: full
  variants: function, method

- func: arcsin_(Tensor(a!) self) -> Tensor(a!)
  use_c10_dispatcher: full
  variants: function, method

- func: arcsin.out(Tensor self, *, Tensor(a!) out) -> Tensor(a!)

- func: atan(Tensor self) -> Tensor
  use_c10_dispatcher: full
  variants: function, method

- func: atan_(Tensor(a!) self) -> Tensor(a!)
  use_c10_dispatcher: full
  variants: function, method

- func: atan.out(Tensor self, *, Tensor(a!) out) -> Tensor(a!)

# arctan, alias of atan
- func: arctan(Tensor self) -> Tensor
  use_c10_dispatcher: full
  variants: function, method

- func: arctan_(Tensor(a!) self) -> Tensor(a!)
  use_c10_dispatcher: full
  variants: function, method

- func: arctan.out(Tensor self, *, Tensor(a!) out) -> Tensor(a!)

- func: atleast_1d(Tensor self) -> Tensor
  use_c10_dispatcher: full
  variants: function

- func: atleast_1d.Sequence(Tensor[] tensors) -> Tensor[]
  use_c10_dispatcher: full

- func: atleast_2d(Tensor self) -> Tensor
  use_c10_dispatcher: full
  variants: function

- func: atleast_2d.Sequence(Tensor[] tensors) -> Tensor[]
  use_c10_dispatcher: full
  variants: function

- func: atleast_3d(Tensor self) -> Tensor
  use_c10_dispatcher: full
  variants: function

- func: atleast_3d.Sequence(Tensor[] tensors) -> Tensor[]
  use_c10_dispatcher: full
  variants: function

- func: baddbmm(Tensor self, Tensor batch1, Tensor batch2, *, Scalar beta=1, Scalar alpha=1) -> Tensor
  use_c10_dispatcher: full
  variants: function, method
  dispatch:
    CPU: baddbmm_cpu
    CUDA: baddbmm_cuda

- func: baddbmm_(Tensor(a!) self, Tensor batch1, Tensor batch2, *, Scalar beta=1, Scalar alpha=1) -> Tensor(a!)
  use_c10_dispatcher: full
  variants: method
  dispatch:
    CPU: baddbmm__cpu
    CUDA: baddbmm__cuda

- func: _baddbmm_mkl_(Tensor(a!) self, Tensor batch1, Tensor batch2, *, Scalar beta=1, Scalar alpha=1) -> Tensor(a!)
  use_c10_dispatcher: full
  variants: function

- func: baddbmm.out(Tensor self, Tensor batch1, Tensor batch2, *, Scalar beta=1, Scalar alpha=1, Tensor(a!) out) -> Tensor(a!)
  variants: function
  dispatch:
    CPU: baddbmm_out_cpu
    CUDA: baddbmm_out_cuda

- func: bartlett_window(int window_length, *, ScalarType? dtype=None, Layout? layout=None, Device? device=None, bool? pin_memory=None) -> Tensor
  use_c10_dispatcher: full

- func: bartlett_window.periodic(int window_length, bool periodic, *, ScalarType? dtype=None, Layout? layout=None, Device? device=None, bool? pin_memory=None) -> Tensor
  use_c10_dispatcher: full

- func: batch_norm(Tensor input, Tensor? weight, Tensor? bias, Tensor? running_mean, Tensor? running_var, bool training, float momentum, float eps, bool cudnn_enabled) -> Tensor
  use_c10_dispatcher: full

- func: quantized_batch_norm(Tensor input, Tensor? weight, Tensor? bias, Tensor mean, Tensor var, float eps, float output_scale, int output_zero_point) -> Tensor
  use_c10_dispatcher: full
  dispatch:
    QuantizedCPU: quantized_batch_norm

- func: _batch_norm_impl_index(Tensor input, Tensor? weight, Tensor? bias, Tensor? running_mean, Tensor? running_var, bool training, float momentum, float eps, bool cudnn_enabled) -> (Tensor, Tensor, Tensor, Tensor, int)
  use_c10_dispatcher: full

- func: _batch_norm_impl_index_backward(int impl_index, Tensor input, Tensor grad_output, Tensor? weight, Tensor? running_mean, Tensor? running_var, Tensor? save_mean, Tensor? save_var_transform, bool train, float eps, bool[3] output_mask, Tensor reservedSpace) -> (Tensor, Tensor, Tensor)
  use_c10_dispatcher: full

# Sample bernoulli with values in `self` as probability.
- func: bernoulli(Tensor self, *, Generator? generator=None) -> Tensor
  variants: function, method

- func: bernoulli.out(Tensor self, *, Generator? generator=None, Tensor(a!) out) -> Tensor(a!)
  variants: function

- func: bernoulli_.Tensor(Tensor(a!) self, Tensor p, *, Generator? generator=None) -> Tensor(a!)
  variants: method

- func: bernoulli_.float(Tensor(a!) self, float p=0.5, *, Generator? generator=None) -> Tensor(a!)
  variants: method

# This out-of-place version isn't used explicitly, but needed by jit.
# There is no default valid on `p` here because it would introduce ambiguity
# with `bernoulli(Tensor self, *, Generator? generator=None)` declaration.
- func: bernoulli.p(Tensor self, float p, *, Generator? generator=None) -> Tensor
  variants: function, method

- func: bilinear(Tensor input1, Tensor input2, Tensor weight, Tensor? bias) -> Tensor
  use_c10_dispatcher: full

- func: binary_cross_entropy(Tensor self, Tensor target, Tensor? weight=None, int reduction=Mean) -> Tensor
  use_c10_dispatcher: full
  python_module: nn
  variants: function
  dispatch:
    CPU: binary_cross_entropy_cpu
    CUDA: binary_cross_entropy_cuda

- func: binary_cross_entropy.out(Tensor self, Tensor target, Tensor? weight=None, int reduction=Mean, *, Tensor(a!) out) -> Tensor(a!)
  python_module: nn
  variants: function
  dispatch:
    CPU: binary_cross_entropy_out_cpu
    CUDA: binary_cross_entropy_out_cuda

- func: binary_cross_entropy_backward(Tensor grad_output, Tensor self, Tensor target, Tensor? weight=None, int reduction=Mean) -> Tensor
  use_c10_dispatcher: full
  python_module: nn
  variants: function
  dispatch:
    CPU: binary_cross_entropy_backward_cpu
    CUDA: binary_cross_entropy_backward_cuda

- func: binary_cross_entropy_backward.grad_input(Tensor grad_output, Tensor self, Tensor target, Tensor? weight=None, int reduction=Mean, *, Tensor(a!) grad_input) -> Tensor(a!)
  python_module: nn
  variants: function
  dispatch:
    CPU: binary_cross_entropy_backward_out_cpu
    CUDA: binary_cross_entropy_backward_out_cuda

- func: binary_cross_entropy_with_logits(Tensor self, Tensor target, Tensor? weight=None, Tensor? pos_weight=None, int reduction=Mean) -> Tensor
  use_c10_dispatcher: full
  variants: function

- func: binary_cross_entropy_with_logits_backward(Tensor grad_output, Tensor self, Tensor target, Tensor? weight=None, Tensor? pos_weight=None, int reduction=Mean) -> Tensor
  use_c10_dispatcher: full
  variants: function

- func: bincount(Tensor self, Tensor? weights=None, int minlength=0) -> Tensor
  use_c10_dispatcher: full
  variants: function, method
  dispatch:
    CPU: _bincount_cpu
    CUDA: _bincount_cuda

- func: bitwise_not(Tensor self) -> Tensor
  use_c10_dispatcher: full
  variants: function, method

- func: bitwise_not_(Tensor(a!) self) -> Tensor(a!)
  use_c10_dispatcher: full
  variants: method

- func: bitwise_not.out(Tensor self, *, Tensor(a!) out) -> Tensor(a!)
  dispatch:
    CPU, CUDA: bitwise_not_out

- func: logical_not(Tensor self) -> Tensor
  use_c10_dispatcher: full
  variants: function, method

- func: logical_not_(Tensor(a!) self) -> Tensor(a!)
  use_c10_dispatcher: full
  variants: method

- func: logical_not.out(Tensor self, *, Tensor(a!) out) -> Tensor(a!)
  dispatch:
    CPU, CUDA: logical_not_out

- func: logical_xor(Tensor self, Tensor other) -> Tensor
  use_c10_dispatcher: full
  variants: function, method

- func: logical_xor_(Tensor(a!) self, Tensor other) -> Tensor(a!)
  use_c10_dispatcher: full
  variants: method

- func: logical_xor.out(Tensor self, Tensor other, *, Tensor(a!) out) -> Tensor(a!)
  dispatch:
    CPU, CUDA: logical_xor_out

- func: logical_and(Tensor self, Tensor other) -> Tensor
  use_c10_dispatcher: full
  variants: function, method

- func: logical_and_(Tensor(a!) self, Tensor other) -> Tensor(a!)
  use_c10_dispatcher: full
  variants: method

- func: logical_and.out(Tensor self, Tensor other, *, Tensor(a!) out) -> Tensor(a!)
  dispatch:
    CPU, CUDA: logical_and_out

- func: logical_or(Tensor self, Tensor other) -> Tensor
  use_c10_dispatcher: full
  variants: function, method

- func: logical_or_(Tensor(a!) self, Tensor other) -> Tensor(a!)
  use_c10_dispatcher: full
  variants: method

- func: logical_or.out(Tensor self, Tensor other, *, Tensor(a!) out) -> Tensor(a!)
  dispatch:
    CPU, CUDA: logical_or_out

- func: blackman_window(int window_length, *, ScalarType? dtype=None, Layout? layout=None, Device? device=None, bool? pin_memory=None) -> Tensor
  use_c10_dispatcher: full

- func: blackman_window.periodic(int window_length, bool periodic, *, ScalarType? dtype=None, Layout? layout=None, Device? device=None, bool? pin_memory=None) -> Tensor
  use_c10_dispatcher: full

- func: bmm(Tensor self, Tensor mat2) -> Tensor
  use_c10_dispatcher: full
  variants: function, method
  dispatch:
    CPU: bmm_cpu
    CUDA: bmm_cuda
    SparseCPU: bmm_sparse_cpu
    SparseCUDA: bmm_sparse_cuda

- func: _bmm(Tensor self, Tensor mat2, *, bool deterministic=False) -> Tensor
  use_c10_dispatcher: full
  variants: function
  dispatch:
    SparseCUDA: _bmm_sparse_cuda

- func: bmm.out(Tensor self, Tensor mat2, *, Tensor(a!) out) -> Tensor(a!)
  variants: function
  dispatch:
    CPU: bmm_out_cpu
    CUDA: bmm_out_cuda
    SparseCPU: bmm_out_sparse_cpu
    SparseCUDA: bmm_out_sparse_cuda

- func: _bmm.out(Tensor self, Tensor mat2, *, bool deterministic=False, Tensor(a!) out) -> Tensor(a!)
  variants: function
  dispatch:
    SparseCUDA: _bmm_out_sparse_cuda

- func: broadcast_tensors(Tensor[] tensors) -> Tensor[]
  use_c10_dispatcher: full
  device_guard: False

- func: cat(Tensor[] tensors, int dim=0) -> Tensor
  use_c10_dispatcher: full

- func: cat.out(Tensor[] tensors, int dim=0, *, Tensor(a!) out) -> Tensor(a!)

- func: cat.names(Tensor[] tensors, Dimname dim) -> Tensor

- func: cat.names_out(Tensor[] tensors, Dimname dim, *, Tensor(a!) out) -> Tensor(a!)

- func: block_diag(Tensor[] tensors) -> Tensor
  use_c10_dispatcher: full
  variants: function

- func: ceil(Tensor self) -> Tensor
  use_c10_dispatcher: full
  variants: function, method

- func: ceil_(Tensor(a!) self) -> Tensor(a!)
  use_c10_dispatcher: full
  variants: function, method

- func: ceil.out(Tensor self, *, Tensor(a!) out) -> Tensor(a!)
  dispatch:
    CPU, CUDA: ceil_out

- func: chain_matmul(Tensor[] matrices) -> Tensor
  use_c10_dispatcher: full
  variants: function

- func: unsafe_chunk(Tensor self, int chunks, int dim=0) -> Tensor[]
  use_c10_dispatcher: full
  variants: function, method
  device_guard: False

- func: chunk(Tensor(a) self, int chunks, int dim=0) -> Tensor(a)[]
  use_c10_dispatcher: full
  variants: function, method
  device_guard: False

- func: clamp(Tensor self, Scalar? min=None, Scalar? max=None) -> Tensor
  use_c10_dispatcher: full
  variants: function, method
  dispatch:
    CPU, CUDA: clamp
    QuantizedCPU: clamp_quantized_cpu

- func: clamp_(Tensor(a!) self, Scalar? min=None, Scalar? max=None) -> Tensor(a!)
  use_c10_dispatcher: full
  variants: function, method

- func: clamp.out(Tensor self, Scalar? min=None, Scalar? max=None, *, Tensor(a!) out) -> Tensor(a!)

- func: clamp_max(Tensor self, Scalar max) -> Tensor
  use_c10_dispatcher: full
  variants: function, method

- func: clamp_max_(Tensor(a!) self, Scalar max) -> Tensor(a!)
  use_c10_dispatcher: full
  variants: function, method

- func: clamp_max.out(Tensor self, Scalar max, *, Tensor(a!) out) -> Tensor(a!)

- func: clamp_min(Tensor self, Scalar min) -> Tensor
  use_c10_dispatcher: full
  variants: function, method

- func: clamp_min_(Tensor(a!) self, Scalar min) -> Tensor(a!)
  use_c10_dispatcher: full
  variants: function, method

- func: clamp_min.out(Tensor self, Scalar min, *, Tensor(a!) out) -> Tensor(a!)

# clip is an alias for clamp
- func: clip(Tensor self, Scalar? min=None, Scalar? max=None) -> Tensor
  use_c10_dispatcher: full
  variants: function, method

- func: clip_(Tensor(a!) self, Scalar? min=None, Scalar? max=None) -> Tensor(a!)
  variants: function, method

- func: clip.out(Tensor self, Scalar? min=None, Scalar? max=None, *, Tensor(a!) out) -> Tensor(a!)

- func: cudnn_is_acceptable(Tensor self) -> bool
  use_c10_dispatcher: full
  device_guard: False

- func: complex(Tensor real, Tensor imag) -> Tensor
  use_c10_dispatcher: full
  variants: function

- func: complex.out(Tensor real, Tensor imag, *, Tensor(a!) out) -> Tensor(a!)

- func: polar(Tensor abs, Tensor angle) -> Tensor
  use_c10_dispatcher: full
  variants: function

- func: polar.out(Tensor abs, Tensor angle, *, Tensor(a!) out) -> Tensor(a!)

- func: constant_pad_nd(Tensor self, int[] pad, Scalar value=0) -> Tensor
  use_c10_dispatcher: full
  variants: function

- func: contiguous(Tensor(a) self, *, MemoryFormat memory_format=contiguous_format) -> Tensor(a)
  use_c10_dispatcher: full
  variants: method

- func: convolution(Tensor input, Tensor weight, Tensor? bias, int[] stride, int[] padding, int[] dilation, bool transposed, int[] output_padding, int groups) -> Tensor
  use_c10_dispatcher: full

- func: convolution_overrideable(Tensor input, Tensor weight, Tensor? bias, int[] stride, int[] padding, int[] dilation, bool transposed, int[] output_padding, int groups) -> Tensor
  use_c10_dispatcher: full

- func: convolution_backward_overrideable(Tensor grad_output, Tensor input, Tensor weight, int[] stride, int[] padding, int[] dilation, bool transposed, int[] output_padding, int groups, bool[3] output_mask) -> (Tensor grad_input, Tensor grad_weight, Tensor grad_bias)
  use_c10_dispatcher: full

- func: _convolution(Tensor input, Tensor weight, Tensor? bias, int[] stride, int[] padding, int[] dilation, bool transposed, int[] output_padding, int groups, bool benchmark, bool deterministic, bool cudnn_enabled) -> Tensor
  use_c10_dispatcher: full

- func: _convolution_nogroup(Tensor input, Tensor weight, Tensor? bias, int[] stride, int[] padding, int[] dilation, bool transposed, int[] output_padding) -> Tensor
  use_c10_dispatcher: full

- func: _convolution_double_backward(Tensor? ggI, Tensor? ggW, Tensor? ggb, Tensor gO, Tensor weight, Tensor self, int[] stride, int[] padding, int[] dilation, bool transposed, int[] output_padding, int groups, bool benchmark, bool deterministic, bool cudnn_enabled, bool[3] output_mask) -> (Tensor, Tensor, Tensor)
  use_c10_dispatcher: full

- func: conv1d(Tensor input, Tensor weight, Tensor? bias=None, int[1] stride=1, int[1] padding=0, int[1] dilation=1, int groups=1) -> Tensor
  use_c10_dispatcher: full

- func: conv2d(Tensor input, Tensor weight, Tensor? bias=None, int[2] stride=1, int[2] padding=0, int[2] dilation=1, int groups=1) -> Tensor
  use_c10_dispatcher: full

- func: conv3d(Tensor input, Tensor weight, Tensor? bias=None, int[3] stride=1, int[3] padding=0, int[3] dilation=1, int groups=1) -> Tensor
  use_c10_dispatcher: full

- func: conv_tbc(Tensor self, Tensor weight, Tensor bias, int pad=0) -> Tensor
  use_c10_dispatcher: full

- func: conv_tbc_backward(Tensor self, Tensor input, Tensor weight, Tensor bias, int pad) -> (Tensor, Tensor, Tensor)
  use_c10_dispatcher: full

# NB: we inherit the goofy argument order from PyTorch torch.nn.functional
- func: conv_transpose1d(Tensor input, Tensor weight, Tensor? bias=None, int[1] stride=1, int[1] padding=0, int[1] output_padding=0, int groups=1, int[1] dilation=1) -> Tensor
  use_c10_dispatcher: full

- func: conv_transpose2d.input(Tensor input, Tensor weight, Tensor? bias=None, int[2] stride=1, int[2] padding=0, int[2] output_padding=0, int groups=1, int[2] dilation=1) -> Tensor
  use_c10_dispatcher: full

- func: conv_transpose3d.input(Tensor input, Tensor weight, Tensor? bias=None, int[3] stride=1, int[3] padding=0, int[3] output_padding=0, int groups=1, int[3] dilation=1) -> Tensor
  use_c10_dispatcher: full

- func: copy_(Tensor(a!) self, Tensor src, bool non_blocking=False) -> Tensor(a!)
  use_c10_dispatcher: full
  variants: method
  device_guard: False

- func: _copy_from(Tensor self, Tensor dst, bool non_blocking=False) -> Tensor
  use_c10_dispatcher: full
  dispatch: {}

- func: cos(Tensor self) -> Tensor
  use_c10_dispatcher: full
  variants: function, method

- func: cos_(Tensor(a!) self) -> Tensor(a!)
  use_c10_dispatcher: full
  variants: function, method

- func: cos.out(Tensor self, *, Tensor(a!) out) -> Tensor(a!)

- func: cosh(Tensor self) -> Tensor
  use_c10_dispatcher: full
  variants: function, method

- func: cosh_(Tensor(a!) self) -> Tensor(a!)
  use_c10_dispatcher: full
  variants: function, method

- func: cosh.out(Tensor self, *, Tensor(a!) out) -> Tensor(a!)

- func: cosine_embedding_loss(Tensor input1, Tensor input2, Tensor target, float margin=0.0, int reduction=Mean) -> Tensor
  use_c10_dispatcher: full

- func: count_nonzero.dim_IntList(Tensor self, int[] dim) -> Tensor
  use_c10_dispatcher: full
  variants: function, method

- func: count_nonzero(Tensor self, int? dim=None) -> Tensor
  use_c10_dispatcher: full
  variants: function, method

- func: cudnn_affine_grid_generator(Tensor theta, int N, int C, int H, int W) -> Tensor grid
  use_c10_dispatcher: full
  dispatch:
    CUDA: cudnn_affine_grid_generator_forward

# TODO: Why do I have to call this grad?!
- func: cudnn_affine_grid_generator_backward(Tensor grad, int N, int C, int H, int W) -> Tensor grad_theta
  use_c10_dispatcher: full
  dispatch:
    CUDA: cudnn_affine_grid_generator_backward

- func: cudnn_batch_norm(Tensor input, Tensor weight, Tensor? bias, Tensor? running_mean, Tensor? running_var, bool training, float exponential_average_factor, float epsilon) -> (Tensor, Tensor, Tensor, Tensor)
  use_c10_dispatcher: full
  dispatch:
    CUDA: cudnn_batch_norm

# NB: You can only use this if you used cudnn_batch_norm training=True
- func: cudnn_batch_norm_backward(Tensor input, Tensor grad_output, Tensor weight, Tensor? running_mean, Tensor? running_var, Tensor? save_mean, Tensor? save_var, float epsilon, Tensor reserveSpace) -> (Tensor, Tensor, Tensor)
  use_c10_dispatcher: full
  dispatch:
    CUDA: cudnn_batch_norm_backward

- func: cudnn_convolution.deprecated(Tensor self, Tensor weight, Tensor? bias, int[] padding, int[] stride, int[] dilation, int groups, bool benchmark, bool deterministic) -> Tensor
  use_c10_dispatcher: full
  dispatch:
    CUDA: cudnn_convolution_deprecated

- func: cudnn_convolution(Tensor self, Tensor weight, int[] padding, int[] stride, int[] dilation, int groups, bool benchmark, bool deterministic) -> Tensor
  use_c10_dispatcher: full
  dispatch:
    CUDA: cudnn_convolution

- func: cudnn_convolution_backward_input(int[] self_size, Tensor grad_output, Tensor weight, int[] padding, int[] stride, int[] dilation, int groups, bool benchmark, bool deterministic) -> Tensor
  use_c10_dispatcher: full
  dispatch:
    CUDA: cudnn_convolution_backward_input

- func: cudnn_convolution_backward(Tensor self, Tensor grad_output, Tensor weight, int[] padding, int[] stride, int[] dilation, int groups, bool benchmark, bool deterministic, bool[2] output_mask) -> (Tensor, Tensor)
  use_c10_dispatcher: full
  dispatch:
    CUDA: cudnn_convolution_backward

- func: cudnn_convolution_backward_weight(int[] weight_size, Tensor grad_output, Tensor self, int[] padding, int[] stride, int[] dilation, int groups, bool benchmark, bool deterministic) -> Tensor
  use_c10_dispatcher: full
  dispatch:
    CUDA: cudnn_convolution_backward_weight

- func: cudnn_convolution_transpose.deprecated(Tensor self, Tensor weight, Tensor? bias, int[] padding, int[] output_padding, int[] stride, int[] dilation, int groups, bool benchmark, bool deterministic) -> Tensor
  use_c10_dispatcher: full
  dispatch:
    CUDA: cudnn_convolution_transpose_deprecated

- func: cudnn_convolution_transpose(Tensor self, Tensor weight, int[] padding, int[] output_padding, int[] stride, int[] dilation, int groups, bool benchmark, bool deterministic) -> Tensor
  use_c10_dispatcher: full
  dispatch:
    CUDA: cudnn_convolution_transpose

# NB: output_padding not strictly needed here, but it's helpful for the float
# backwards
- func: cudnn_convolution_transpose_backward(Tensor self, Tensor grad_output, Tensor weight, int[] padding, int[] output_padding, int[] stride, int[] dilation, int groups, bool benchmark, bool deterministic, bool[2] output_mask) -> (Tensor, Tensor)
  use_c10_dispatcher: full
  dispatch:
    CUDA: cudnn_convolution_transpose_backward

- func: cudnn_convolution_transpose_backward_input(Tensor grad_output, Tensor weight, int[] padding, int[] stride, int[] dilation, int groups, bool benchmark, bool deterministic) -> Tensor
  use_c10_dispatcher: full
  dispatch:
    CUDA: cudnn_convolution_transpose_backward_input

- func: cudnn_convolution_transpose_backward_weight(int[] weight_size, Tensor grad_output, Tensor self, int[] padding, int[] stride, int[] dilation, int groups, bool benchmark, bool deterministic) -> Tensor
  use_c10_dispatcher: full
  dispatch:
    CUDA: cudnn_convolution_transpose_backward_weight

# NB: input is special cased in a way I don't quite understand
- func: cudnn_grid_sampler(Tensor self, Tensor grid) -> Tensor output
  use_c10_dispatcher: full
  dispatch:
    CUDA: cudnn_grid_sampler_forward

- func: cudnn_grid_sampler_backward(Tensor self, Tensor grid, Tensor grad_output) -> (Tensor grad_self, Tensor grad_grid)
  use_c10_dispatcher: full
  dispatch:
    CUDA: cudnn_grid_sampler_backward

- func: cummax(Tensor self, int dim) -> (Tensor values, Tensor indices)
  use_c10_dispatcher: full
  variants: function, method

- func: cummax.out(Tensor self, int dim, *, Tensor(a!) values, Tensor(b!) indices) -> (Tensor(a!) values, Tensor(b!) indices)

- func: cummax.dimname(Tensor self, Dimname dim) -> (Tensor values, Tensor indices)
  variants: function, method

- func: cummax.dimname_out(Tensor self, Dimname dim, *, Tensor(a!) values, Tensor(b!) indices) -> (Tensor(a!) values, Tensor(b!) indices)

- func: _cummax_helper(Tensor self, Tensor(a!) values, Tensor(b!) indices, int dim) -> ()
  variants: function
  dispatch:
    CPU: cummax_helper_cpu
    CUDA: cummax_helper_cuda

- func: cummin(Tensor self, int dim) -> (Tensor values, Tensor indices)
  use_c10_dispatcher: full
  variants: function, method

- func: cummin.out(Tensor self, int dim, *, Tensor(a!) values, Tensor(b!) indices) -> (Tensor(a!) values, Tensor(b!) indices)

- func: cummin.dimname(Tensor self, Dimname dim) -> (Tensor values, Tensor indices)
  variants: function, method

- func: cummin.dimname_out(Tensor self, Dimname dim, *, Tensor(a!) values, Tensor(b!) indices) -> (Tensor(a!) values, Tensor(b!) indices)

- func: _cummin_helper(Tensor self, Tensor(a!) values, Tensor(b!) indices, int dim) -> ()
  variants: function
  dispatch:
    CPU: cummin_helper_cpu
    CUDA: cummin_helper_cuda

- func: cumprod(Tensor self, int dim, *, ScalarType? dtype=None) -> Tensor
  use_c10_dispatcher: full
  variants: function, method

- func: cumprod.out(Tensor self, int dim, *, ScalarType? dtype=None, Tensor(a!) out) -> Tensor(a!)

- func: cumprod.dimname(Tensor self, Dimname dim, *, ScalarType? dtype=None) -> Tensor
  variants: function, method

- func: cumprod.dimname_out(Tensor self, Dimname dim, *, ScalarType? dtype=None, Tensor(a!) out) -> Tensor(a!)

- func: cumsum(Tensor self, int dim, *, ScalarType? dtype=None) -> Tensor
  use_c10_dispatcher: full
  variants: function, method

- func: cumsum.out(Tensor self, int dim, *, ScalarType? dtype=None, Tensor(a!) out) -> Tensor(a!)

- func: cumsum.dimname(Tensor self, Dimname dim, *, ScalarType? dtype=None) -> Tensor
  variants: function, method

- func: cumsum.dimname_out(Tensor self, Dimname dim, *, ScalarType? dtype=None, Tensor(a!) out) -> Tensor(a!)

- func: ctc_loss.IntList(Tensor log_probs, Tensor targets, int[] input_lengths, int[] target_lengths, int blank=0, int reduction=Mean, bool zero_infinity=False) -> Tensor
  use_c10_dispatcher: full

# convenience function that converts to intlists for you
- func: ctc_loss.Tensor(Tensor log_probs, Tensor targets, Tensor input_lengths, Tensor target_lengths, int blank=0, int reduction=Mean, bool zero_infinity=False) -> Tensor
  use_c10_dispatcher: full

- func: _ctc_loss(Tensor log_probs, Tensor targets, int[] input_lengths, int[] target_lengths, int blank=0, bool zero_infinity=False) -> (Tensor, Tensor)
  use_c10_dispatcher: full
  dispatch:
    CPU:  ctc_loss_cpu
    CUDA: ctc_loss_gpu

- func: _ctc_loss_backward(Tensor grad, Tensor log_probs, Tensor targets, int[] input_lengths, int[] target_lengths, Tensor neg_log_likelihood, Tensor log_alpha, int blank, bool zero_infinity=False) -> Tensor
  use_c10_dispatcher: full
  dispatch:
    CPU: ctc_loss_backward_cpu
    CUDA: ctc_loss_backward_gpu

- func: diag_embed(Tensor self, int offset=0, int dim1=-2, int dim2=-1) -> Tensor
  use_c10_dispatcher: full
  variants: function, method

- func: diagflat(Tensor self, int offset=0) -> Tensor
  use_c10_dispatcher: full
  variants: function, method

- func: diagonal(Tensor(a) self, int offset=0, int dim1=0, int dim2=1) -> Tensor(a)
  use_c10_dispatcher: full
  variants: function, method

- func: diagonal.Dimname(Tensor(a) self, *, Dimname outdim, Dimname dim1, Dimname dim2, int offset=0) -> Tensor(a)
  variants: function, method

- func: fill_diagonal_(Tensor(a!) self, Scalar fill_value, bool wrap=False) -> Tensor(a!)
  use_c10_dispatcher: full
  variants: method

- func: div.Tensor(Tensor self, Tensor other) -> Tensor
  use_c10_dispatcher: full
  variants: function, method
  dispatch:
    CPU, CUDA: div
    SparseCPU, SparseCUDA: div_sparse

- func: div_.Tensor(Tensor(a!) self, Tensor other) -> Tensor(a!)
  use_c10_dispatcher: full
  variants: method
  dispatch:
    CPU, CUDA: div_
    SparseCPU, SparseCUDA: div_sparse_

- func: div.out(Tensor self, Tensor other, *, Tensor(a!) out) -> Tensor(a!)
  dispatch:
    CPU, CUDA: div_out
    SparseCPU, SparseCUDA: div_out_sparse_zerodim

# For C++ only, until we have conversion from C++ numbers to Tensor
- func: div.Scalar(Tensor self, Scalar other) -> Tensor
  use_c10_dispatcher: full
  variants: function, method

- func: div_.Scalar(Tensor(a!) self, Scalar other) -> Tensor(a!)
  use_c10_dispatcher: full
  variants: method

- func: dot(Tensor self, Tensor tensor) -> Tensor
  use_c10_dispatcher: full
  variants: function, method
  dispatch:
    CPU: dot
    CUDA: dot_cuda

- func: dot.out(Tensor self, Tensor tensor, *, Tensor(a!) out) -> Tensor(a!)

- func: einsum(str equation, Tensor[] tensors) -> Tensor
  use_c10_dispatcher: full

- func: embedding(Tensor weight, Tensor indices, int padding_idx=-1, bool scale_grad_by_freq=False, bool sparse=False) -> Tensor
  use_c10_dispatcher: full

- func: embedding_backward(Tensor grad, Tensor indices, int num_weights, int padding_idx, bool scale_grad_by_freq, bool sparse) -> Tensor
  use_c10_dispatcher: full

- func: embedding_dense_backward(Tensor grad_output, Tensor indices, int num_weights, int padding_idx, bool scale_grad_by_freq) -> Tensor
  use_c10_dispatcher: full
  dispatch:
    CPU: embedding_dense_backward_cpu
    CUDA: embedding_dense_backward_cuda

- func: embedding_renorm_(Tensor(a!) self, Tensor indices, float max_norm, float norm_type) -> Tensor(a!)
  use_c10_dispatcher: full
  dispatch:
    CPU: embedding_renorm_cpu_
    CUDA: embedding_renorm_cuda_

- func: embedding_sparse_backward(Tensor grad, Tensor indices, int num_weights, int padding_idx, bool scale_grad_by_freq) -> Tensor
  use_c10_dispatcher: full

# NOTE [ embedding_bag Native Functions ]
# The `_embedding_bag.*` variants assume that input tensors except for `weight`,
# e.g. `indices` and `offsets` (and `offset2bag`), are contiguous.
# We really only need to enforce this for `_embedding_bag` (the forward) because
# the backward inputs are the same as forward ones.
# The above `embedding_bag` wrapper is created to achieve this, e.g.,
# applying indices = indices.contiguous().
# The backward functions apply a check that these input tensors are contiguous.


- func: _embedding_bag_forward_only(Tensor weight, Tensor indices, Tensor offsets, bool scale_grad_by_freq=False, int mode=0, bool sparse=False, Tensor? per_sample_weights=None, bool include_last_offset=False) -> (Tensor, Tensor, Tensor, Tensor)
  use_c10_dispatcher: full
  dispatch:
    CPU: _embedding_bag_forward_only_cpu
    CUDA: _embedding_bag_forward_only_cuda

- func: rowwise_prune(Tensor weight, Tensor mask, ScalarType compressed_indices_dtype) -> (Tensor, Tensor)
  use_c10_dispatcher: full

- func: embedding_bag(Tensor weight, Tensor indices, Tensor offsets, bool scale_grad_by_freq=False, int mode=0, bool sparse=False, Tensor? per_sample_weights=None, bool include_last_offset=False) -> (Tensor, Tensor, Tensor, Tensor)
  use_c10_dispatcher: full

- func: _embedding_bag(Tensor weight, Tensor indices, Tensor offsets, bool scale_grad_by_freq=False, int mode=0, bool sparse=False, Tensor? per_sample_weights=None, bool include_last_offset=False) -> (Tensor, Tensor, Tensor, Tensor)
  use_c10_dispatcher: full
  dispatch:
    CPU: _embedding_bag_cpu
    CUDA: _embedding_bag_cuda

- func: _embedding_bag_backward(Tensor grad, Tensor indices, Tensor offsets, Tensor offset2bag, Tensor bag_size, Tensor maximum_indices, int num_weights, bool scale_grad_by_freq, int mode, bool sparse, Tensor? per_sample_weights) -> Tensor
  use_c10_dispatcher: full

- func: _embedding_bag_sparse_backward(Tensor grad, Tensor indices, Tensor offsets, Tensor offset2bag, Tensor bag_size, int num_weights, bool scale_grad_by_freq, int mode, Tensor? per_sample_weights) -> Tensor
  use_c10_dispatcher: full

- func: _embedding_bag_dense_backward(Tensor grad, Tensor indices, Tensor offsets, Tensor offset2bag, Tensor bag_size, Tensor maximum_indices, int num_weights, bool scale_grad_by_freq, int mode, Tensor? per_sample_weights) -> Tensor
  use_c10_dispatcher: full
  dispatch:
    CPU: _embedding_bag_dense_backward_cpu
    CUDA: _embedding_bag_dense_backward_cuda

- func: _embedding_bag_per_sample_weights_backward(Tensor grad, Tensor weight, Tensor indices, Tensor offsets, Tensor offset2bag, int mode) -> Tensor
  use_c10_dispatcher: full
  dispatch:
    CPU: _embedding_bag_per_sample_weights_backward_cpu
    CUDA: _embedding_bag_per_sample_weights_backward_cuda

- func: empty_meta(int[] size, *, ScalarType? dtype=None, Layout? layout=None, Device? device=None, bool? pin_memory=None, MemoryFormat? memory_format=None) -> Tensor
  #use_c10_dispatcher: full

- func: empty.names(int[] size, *, Dimname[]? names, ScalarType? dtype=None, Layout? layout=None, Device? device=None, bool? pin_memory=None, MemoryFormat? memory_format=None) -> Tensor
  device_guard: False

- func: empty.memory_format(int[] size, *, ScalarType? dtype=None, Layout? layout=None, Device? device=None, bool? pin_memory=None, MemoryFormat? memory_format=None) -> Tensor
  #use_c10_dispatcher: full
  dispatch:
    CPU: empty_cpu
    CUDA: empty_cuda
    MkldnnCPU: empty_mkldnn
    SparseCPU, SparseCUDA: empty_sparse

- func: new_empty(Tensor self, int[] size, *, ScalarType? dtype=None, Layout? layout=None, Device? device=None, bool? pin_memory=None) -> Tensor
  #use_c10_dispatcher: full
  variants: method

- func: new_full(Tensor self, int[] size, Scalar fill_value, *, ScalarType? dtype=None, Layout? layout=None, Device? device=None, bool? pin_memory=None) -> Tensor
  use_c10_dispatcher: full
  variants: method

- func: new_zeros(Tensor self, int[] size, *, ScalarType? dtype=None, Layout? layout=None, Device? device=None, bool? pin_memory=None) -> Tensor
  use_c10_dispatcher: full
  variants: method

# other overrides are to provide a more helpful error message that dtype is required
- func: _empty_affine_quantized(int[] size, *, ScalarType? dtype=None, Layout? layout=None, Device? device=None, bool? pin_memory=None, float scale=1, int zero_point=0, MemoryFormat? memory_format=contiguous_format) -> Tensor
  use_c10_dispatcher: full
  dispatch:
    CPU: empty_affine_quantized_other_backends_stub
    QuantizedCPU, QuantizedCUDA: empty_affine_quantized

# it's a factory function receiving a tensor argument, thus overriding explicitly
# other overrides are to provide a more helpful error message that dtype is required
- func: _empty_per_channel_affine_quantized(int[] size, *, Tensor scales, Tensor zero_points, int axis, ScalarType? dtype=None, Layout? layout=None, Device? device=None, bool? pin_memory=None, MemoryFormat? memory_format=contiguous_format) -> Tensor
  use_c10_dispatcher: full
  category_override: factory
  dispatch:
    CPU: empty_per_channel_affine_quantized_other_backends_stub
    QuantizedCPU: empty_per_channel_affine_quantized_cpu

- func: resize_(Tensor(a!) self, int[] size, *, MemoryFormat? memory_format=None) -> Tensor(a!)
  use_c10_dispatcher: full
  variants: method
  device_guard: False
  dispatch:
    CPU: resize_
    CUDA: resize_cuda_
    QuantizedCPU: quantized_resize_cpu_

- func: empty_quantized(int[] size, Tensor qtensor) -> Tensor
  use_c10_dispatcher: full
  variants: function
  dispatch:
    QuantizedCPU, QuantizedCUDA: empty_quantized

- func: empty.out(int[] size, *, MemoryFormat? memory_format=None, Tensor(a!) out) -> Tensor(a!)
  device_guard: False

- func: empty_like(Tensor self, *, ScalarType? dtype=None, Layout? layout=None, Device? device=None, bool? pin_memory=None, MemoryFormat? memory_format=None) -> Tensor
  use_c10_dispatcher: full
  device_guard: False

- func: empty_strided(int[] size, int[] stride, *, ScalarType? dtype=None, Layout? layout=None, Device? device=None, bool? pin_memory=None) -> Tensor
  use_c10_dispatcher: full
  dispatch:
    CPU: empty_strided_cpu
    CUDA: empty_strided_cuda

- func: erf(Tensor self) -> Tensor
  use_c10_dispatcher: full
  variants: function, method

- func: erf_(Tensor(a!) self) -> Tensor(a!)
  use_c10_dispatcher: full
  variants: function, method

- func: erf.out(Tensor self, *, Tensor(a!) out) -> Tensor(a!)

- func: erfc(Tensor self) -> Tensor
  use_c10_dispatcher: full
  variants: function, method

- func: erfc_(Tensor(a!) self) -> Tensor(a!)
  use_c10_dispatcher: full
  variants: function, method

- func: erfc.out(Tensor self, *, Tensor(a!) out) -> Tensor(a!)

- func: exp(Tensor self) -> Tensor
  use_c10_dispatcher: full
  variants: function, method

- func: exp_(Tensor(a!) self) -> Tensor(a!)
  use_c10_dispatcher: full
  variants: function, method

- func: exp.out(Tensor self, *, Tensor(a!) out) -> Tensor(a!)

- func: expm1(Tensor self) -> Tensor
  use_c10_dispatcher: full
  variants: function, method

- func: expm1_(Tensor(a!) self) -> Tensor(a!)
  use_c10_dispatcher: full
  variants: function, method

- func: expm1.out(Tensor self, *, Tensor(a!) out) -> Tensor(a!)
  dispatch:
    CPU, CUDA: expm1_out

- func: expand(Tensor(a) self, int[] size, *, bool implicit=False) -> Tensor(a)
  use_c10_dispatcher: full
  variants: method  # This is method-only to match the previous tensor API. In the future we could make this a function too.
  device_guard: False

- func: expand_as(Tensor(a) self, Tensor other) -> Tensor(a)
  use_c10_dispatcher: full
  variants: method  # This is method-only to match the previous tensor API. In the future we could make this a function too.
  device_guard: False

- func: eye(int n, *, ScalarType? dtype=None, Layout? layout=None, Device? device=None, bool? pin_memory=None) -> Tensor
  use_c10_dispatcher: full

- func: eye.m(int n, int m, *, ScalarType? dtype=None, Layout? layout=None, Device? device=None, bool? pin_memory=None) -> Tensor
  use_c10_dispatcher: full

- func: eye.out(int n, *, Tensor(a!) out) -> Tensor(a!)
  dispatch:
    CPU: eye_out_cpu
    CUDA: eye_out_cuda

- func: eye.m_out(int n, int m, *, Tensor(a!) out) -> Tensor(a!)
  dispatch:
    CPU: eye_out_cpu
    CUDA: eye_out_cuda

- func: flatten.using_ints(Tensor(a) self, int start_dim=0, int end_dim=-1) -> Tensor(a)
  use_c10_dispatcher: full
  variants: function, method

- func: flatten.named_out_dim(Tensor(a) self, int start_dim, int end_dim, Dimname out_dim) -> Tensor(a)
  variants: function, method

- func: flatten.using_names(Tensor(a) self, Dimname start_dim, Dimname end_dim, Dimname out_dim) -> Tensor(a)
  variants: function, method

- func: flatten.DimnameList(Tensor(a) self, Dimname[] dims, Dimname out_dim) -> Tensor(a)
  variants: function, method

- func: unflatten.int(Tensor(a) self, int dim, int[] sizes, Dimname[]? names=None) -> Tensor(a)
  variants: method

- func: unflatten.Dimname(Tensor(a) self, Dimname dim, int[] sizes, Dimname[] names) -> Tensor(a)
  variants: method

- func: fill_.Scalar(Tensor(a!) self, Scalar value) -> Tensor(a!)
  use_c10_dispatcher: full
  variants: function, method

- func: fill_.Tensor(Tensor(a!) self, Tensor value) -> Tensor(a!)
  use_c10_dispatcher: full
  variants: function, method

- func: floor(Tensor self) -> Tensor
  use_c10_dispatcher: full
  variants: function, method

- func: floor_(Tensor(a!) self) -> Tensor(a!)
  use_c10_dispatcher: full
  variants: function, method

- func: floor.out(Tensor self, *, Tensor(a!) out) -> Tensor(a!)
  dispatch:
    CPU, CUDA: floor_out

- func: floor_divide(Tensor self, Tensor other) -> Tensor
  use_c10_dispatcher: full
  variants: function, method
  dispatch:
    CPU, CUDA: floor_divide
    SparseCPU, SparseCUDA: floor_divide_sparse

- func: floor_divide_.Tensor(Tensor(a!) self, Tensor other) -> Tensor(a!)
  use_c10_dispatcher: full
  variants: method
  dispatch:
    CPU, CUDA: floor_divide_
    SparseCPU, SparseCUDA: floor_divide_sparse_

- func: floor_divide.out(Tensor self, Tensor other, *, Tensor(a!) out) -> Tensor(a!)
  dispatch:
    CPU, CUDA: floor_divide_out
    SparseCPU, SparseCUDA: floor_divide_out_sparse_zerodim

- func: floor_divide.Scalar(Tensor self, Scalar other) -> Tensor
  use_c10_dispatcher: full
  variants: function, method

- func: floor_divide_.Scalar(Tensor(a!) self, Scalar other) -> Tensor(a!)
  use_c10_dispatcher: full
  variants: method

- func: frac(Tensor self) -> Tensor
  use_c10_dispatcher: full
  variants: function, method

- func: frac_(Tensor(a!) self) -> Tensor(a!)
  use_c10_dispatcher: full
  variants: function, method

- func: frac.out(Tensor self, *, Tensor(a!) out) -> Tensor(a!)

- func: full.names(int[] size, Scalar fill_value, *, Dimname[]? names, ScalarType? dtype=None, Layout? layout=None, Device? device=None, bool? pin_memory=None) -> Tensor
  device_guard: False

- func: full(int[] size, Scalar fill_value, *, ScalarType? dtype=None, Layout? layout=None, Device? device=None, bool? pin_memory=None) -> Tensor
  use_c10_dispatcher: full

- func: full.out(int[] size, Scalar fill_value, *, Tensor(a!) out) -> Tensor(a!)

- func: full_like(Tensor self, Scalar fill_value, *, ScalarType? dtype=None, Layout? layout=None, Device? device=None, bool? pin_memory=None, MemoryFormat? memory_format=None) -> Tensor
  use_c10_dispatcher: full

- func: from_file(str filename, bool? shared=None, int? size=0, *, ScalarType? dtype=None, Layout? layout=None, Device? device=None, bool? pin_memory=None) -> Tensor
  use_c10_dispatcher: full
  dispatch:
    CPU: from_file

- func: gcd.out(Tensor self, Tensor other, *, Tensor(a!) out) -> Tensor(a!)

- func: gcd(Tensor self, Tensor other) -> Tensor
  use_c10_dispatcher: full
  variants: function, method

- func: gcd_(Tensor(a!) self, Tensor other) -> Tensor(a!)
  use_c10_dispatcher: full
  variants: function, method

- func: lcm.out(Tensor self, Tensor other, *, Tensor(a!) out) -> Tensor(a!)

- func: lcm(Tensor self, Tensor other) -> Tensor
  use_c10_dispatcher: full
  variants: function, method

- func: lcm_(Tensor(a!) self, Tensor other) -> Tensor(a!)
  use_c10_dispatcher: full
  variants: function, method

# NOTE [ grid_sampler Native Functions ]
# `grid_sampler` does all the shape checking and then dispatches to one of
# `cudnn_grid_sampler`, `grid_sampler_2d`, or `grid_sampler_3d`, each of which
# has the corresponding backward defined as native functions as well. Therefore,
# in these functions and their backwards, no more shape checking is done.
#
# There is also _grid_sampler_2d_backward_cpu_fallback which is an
# implementation detail of grid_sampler_2d and is only exposed here for testing
# purposes.
#
# Additionally, arguments `padding_mode` and `interpolation_mode` are cast to
# enums defined in `native/GridSampler.h`. `cudnn_grid_sampler` doesn't take in
# `interpolation_mode` because it only supports Bilinear interpolation mode.
# Nor does it take in `align_corners` because it only supports the mode
# `align_corners = True`.
- func: grid_sampler(Tensor input, Tensor grid, int interpolation_mode, int padding_mode, bool align_corners) -> Tensor
  use_c10_dispatcher: full

- func: grid_sampler_2d(Tensor input, Tensor grid, int interpolation_mode, int padding_mode, bool align_corners) -> Tensor
  use_c10_dispatcher: full
  dispatch:
    CPU: grid_sampler_2d_cpu
    CUDA: grid_sampler_2d_cuda

- func: grid_sampler_2d_backward(Tensor grad_output, Tensor input, Tensor grid, int interpolation_mode, int padding_mode, bool align_corners) -> (Tensor, Tensor)
  use_c10_dispatcher: full
  dispatch:
    CPU: grid_sampler_2d_backward_cpu
    CUDA: grid_sampler_2d_backward_cuda

# See NOTE [ grid_sample CPU fallback ]
- func: _grid_sampler_2d_cpu_fallback(Tensor input, Tensor grid, int interpolation_mode, int padding_mode, bool align_corners) -> Tensor
  use_c10_dispatcher: full

- func: _grid_sampler_2d_cpu_fallback_backward(Tensor grad_output, Tensor input, Tensor grid, int interpolation_mode, int padding_mode, bool align_corners) -> (Tensor, Tensor)
  use_c10_dispatcher: full

- func: grid_sampler_3d(Tensor input, Tensor grid, int interpolation_mode, int padding_mode, bool align_corners) -> Tensor
  use_c10_dispatcher: full
  dispatch:
    CPU: grid_sampler_3d_cpu
    CUDA: grid_sampler_3d_cuda

- func: grid_sampler_3d_backward(Tensor grad_output, Tensor input, Tensor grid, int interpolation_mode, int padding_mode, bool align_corners) -> (Tensor, Tensor)
  use_c10_dispatcher: full
  dispatch:
    CPU: grid_sampler_3d_backward_cpu
    CUDA: grid_sampler_3d_backward_cuda

- func: hann_window(int window_length, *, ScalarType? dtype=None, Layout? layout=None, Device? device=None, bool? pin_memory=None) -> Tensor
  use_c10_dispatcher: full

- func: hann_window.periodic(int window_length, bool periodic, *, ScalarType? dtype=None, Layout? layout=None, Device? device=None, bool? pin_memory=None) -> Tensor
  use_c10_dispatcher: full

- func: hamming_window(int window_length, *, ScalarType? dtype=None, Layout? layout=None, Device? device=None, bool? pin_memory=None) -> Tensor
  use_c10_dispatcher: full

- func: hamming_window.periodic(int window_length, bool periodic, *, ScalarType? dtype=None, Layout? layout=None, Device? device=None, bool? pin_memory=None) -> Tensor
  use_c10_dispatcher: full

- func: hamming_window.periodic_alpha(int window_length, bool periodic, float alpha, *, ScalarType? dtype=None, Layout? layout=None, Device? device=None, bool? pin_memory=None) -> Tensor
  use_c10_dispatcher: full

- func: hamming_window.periodic_alpha_beta(int window_length, bool periodic, float alpha, float beta, *, ScalarType? dtype=None, Layout? layout=None, Device? device=None, bool? pin_memory=None) -> Tensor
  use_c10_dispatcher: full

- func: hinge_embedding_loss(Tensor self, Tensor target, float margin=1.0, int reduction=Mean) -> Tensor
  use_c10_dispatcher: full

- func: group_norm(Tensor input, int num_groups, Tensor? weight=None, Tensor? bias=None, float eps=1e-05, bool cudnn_enabled=True) -> Tensor
  use_c10_dispatcher: full

- func: native_group_norm(Tensor input, Tensor? weight, Tensor? bias, int N, int C, int HxW, int group, float eps) -> (Tensor, Tensor, Tensor)
  use_c10_dispatcher: full
  dispatch:
    CPU, CUDA: native_group_norm

- func: native_group_norm_backward(Tensor grad_out, Tensor input, Tensor mean, Tensor rstd, Tensor? weight, int N, int C, int HxW, int group, bool[3] output_mask) -> (Tensor, Tensor, Tensor)
  use_c10_dispatcher: full
  dispatch:
    CPU, CUDA: native_group_norm_backward

- func: ifft(Tensor self, int signal_ndim, bool normalized=False) -> Tensor
  use_c10_dispatcher: full
  variants: function, method

- func: rfft(Tensor self, int signal_ndim, bool normalized=False, bool onesided=True) -> Tensor
  use_c10_dispatcher: full
  variants: function, method

- func: irfft(Tensor self, int signal_ndim, bool normalized=False, bool onesided=True, int[] signal_sizes=[]) -> Tensor
  use_c10_dispatcher: full
  variants: function, method

- func: _fft_with_size(Tensor self, int signal_ndim, bool complex_input, bool complex_output, bool inverse, int[] checked_signal_sizes, bool normalized, bool onesided, int[] output_sizes) -> Tensor
  use_c10_dispatcher: full
  variants: function
  dispatch:
    CPU: _fft_mkl
    CUDA: _fft_cufft

- func: _cufft_get_plan_cache_size(int device_index) -> int
  use_c10_dispatcher: full

- func: _cufft_get_plan_cache_max_size(int device_index) -> int
  use_c10_dispatcher: full

- func: _cufft_set_plan_cache_max_size(int device_index, int max_size) -> ()
  use_c10_dispatcher: full

- func: _cufft_clear_plan_cache(int device_index) -> ()
  use_c10_dispatcher: full

- func: index.Tensor(Tensor self, Tensor?[] indices) -> Tensor
  variants: function, method
  # NB: This function is special-cased in tools/autograd/gen_variable_type.py
  # NB: The following functions are declared in aten/src/ATen/templates/TensorBody.h and defined in aten/src/ATen/TensorIndexing.cpp:
  # - Tensor Tensor::index(ArrayRef<TensorIndex> indices)
  # - Tensor Tensor::index(std::initializer_list<TensorIndex> indices)

- func: index_copy_(Tensor(a!) self, int dim, Tensor index, Tensor source) -> Tensor(a!)
  use_c10_dispatcher: full
  variants: method

- func: index_copy(Tensor self, int dim, Tensor index, Tensor source) -> Tensor
  use_c10_dispatcher: full
  variants: function, method

- func: index_copy_.dimname(Tensor(a!) self, Dimname dim, Tensor index, Tensor source) -> Tensor(a!)
  variants: method

- func: index_copy.dimname(Tensor self, Dimname dim, Tensor index, Tensor source) -> Tensor
  variants: function, method

- func: index_put_(Tensor(a!) self, Tensor?[] indices, Tensor values, bool accumulate=False) -> Tensor(a!)
  variants: function, method
  # NB: The following functions are declared in aten/src/ATen/templates/TensorBody.h and defined in aten/src/ATen/TensorIndexing.cpp:
  # - Tensor & Tensor::index_put_(ArrayRef<TensorIndex> indices, Tensor const & rhs)
  # - Tensor & Tensor::index_put_(ArrayRef<TensorIndex> indices, Scalar v)
  # - Tensor & Tensor::index_put_(std::initializer_list<TensorIndex> indices, Tensor const & rhs)
  # - Tensor & Tensor::index_put_(std::initializer_list<TensorIndex> indices, Scalar v)

- func: index_put(Tensor self, Tensor?[] indices, Tensor values, bool accumulate=False) -> Tensor
  variants: function, method

- func: _index_put_impl_(Tensor(a!) self, Tensor?[] indices, Tensor values, bool accumulate=False, bool unsafe=False) -> Tensor(a!)
  variants: function

- func: instance_norm(Tensor input, Tensor? weight, Tensor? bias, Tensor? running_mean, Tensor? running_var, bool use_input_stats, float momentum, float eps, bool cudnn_enabled) -> Tensor
  use_c10_dispatcher: full
  variants: function

- func: inverse(Tensor self) -> Tensor
  use_c10_dispatcher: full
  variants: function, method

- func: inverse.out(Tensor self, *, Tensor(a!) out) -> Tensor(a!)

- func: _inverse_helper(Tensor self) -> Tensor
  use_c10_dispatcher: full
  variants: function
  dispatch:
    CPU: _inverse_helper_cpu
    CUDA: _inverse_helper_cuda

- func: isclose(Tensor self, Tensor other, float rtol=1e-05, float atol=1e-08, bool equal_nan=False) -> Tensor
  use_c10_dispatcher: full
  variants: function, method

- func: isnan(Tensor self) -> Tensor
  use_c10_dispatcher: full
  variants: function, method
  device_guard: False
  dispatch:
    CPU, CUDA: isnan
    SparseCPU, SparseCUDA: isnan_sparse

- func: is_distributed(Tensor self) -> bool
  use_c10_dispatcher: full
  variants: function, method
  device_guard: False

- func: is_floating_point(Tensor self) -> bool
  use_c10_dispatcher: full
  variants: function, method
  device_guard: False

- func: is_complex(Tensor self) -> bool
  use_c10_dispatcher: full
  variants: function, method
  device_guard: False

- func: isreal(Tensor self) -> Tensor
  use_c10_dispatcher: full
  variants: function, method

- func: is_nonzero(Tensor self) -> bool
  use_c10_dispatcher: full
  variants: function, method
  device_guard: False

- func: is_same_size(Tensor self, Tensor other) -> bool
  use_c10_dispatcher: full
  variants: function, method
  device_guard: False

- func: is_signed(Tensor self) -> bool
  use_c10_dispatcher: full
  variants: function, method
  device_guard: False

- func: kl_div(Tensor self, Tensor target, int reduction=Mean, *, bool log_target=False) -> Tensor
  use_c10_dispatcher: full

- func: kl_div_backward(Tensor grad_output, Tensor self, Tensor target, int reduction=Mean, *, bool log_target=False) -> Tensor
  use_c10_dispatcher: full
  dispatch:
    CPU: kl_div_backward_cpu
    CUDA: kl_div_backward_cuda

- func: kthvalue(Tensor self, int k, int dim=-1, bool keepdim=False) -> (Tensor values, Tensor indices)
  use_c10_dispatcher: full
  variants: function, method

- func: kthvalue.values(Tensor self, int k, int dim=-1, bool keepdim=False, *, Tensor(a!) values, Tensor(b!) indices) -> (Tensor(a!) values, Tensor(b!) indices)
  dispatch:
    CPU: kthvalue_out_cpu
    CUDA: kthvalue_out_cuda

- func: kthvalue.dimname(Tensor self, int k, Dimname dim, bool keepdim=False) -> (Tensor values, Tensor indices)
  variants: function, method

- func: kthvalue.dimname_out(Tensor self, int k, Dimname dim, bool keepdim=False, *, Tensor(a!) values, Tensor(b!) indices) -> (Tensor(a!) values, Tensor(b!) indices)

- func: layer_norm(Tensor input, int[] normalized_shape, Tensor? weight=None, Tensor? bias=None, float eps=1e-05, bool cudnn_enable=True) -> Tensor
  use_c10_dispatcher: full

- func: native_layer_norm(Tensor input, Tensor? weight, Tensor? bias, int M, int N, float eps) -> (Tensor, Tensor, Tensor)
  use_c10_dispatcher: full
  dispatch:
    CPU: layer_norm_cpu
    CUDA: layer_norm_cuda

- func: native_layer_norm_backward(Tensor grad_out, Tensor input, Tensor mean, Tensor rstd, Tensor? weight, int M, int N, bool[3] output_mask) -> (Tensor, Tensor, Tensor)
  use_c10_dispatcher: full
  dispatch:
    CPU: layer_norm_backward_cpu
    CUDA: layer_norm_backward_cuda

- func: linear(Tensor input, Tensor weight, Tensor? bias=None) -> Tensor
  use_c10_dispatcher: full
  python_module: nn

- func: mkldnn_linear(Tensor input, Tensor weight, Tensor? bias=None) -> Tensor
  use_c10_dispatcher: full
  python_module: nn
  dispatch:
    MkldnnCPU: mkldnn_linear

- func: fbgemm_linear_int8_weight_fp32_activation(Tensor input, Tensor weight, Tensor packed, Tensor col_offsets, Scalar weight_scale, Scalar weight_zero_point, Tensor bias) -> Tensor
  use_c10_dispatcher: full

- func: fbgemm_linear_int8_weight(Tensor input, Tensor weight, Tensor packed, Tensor col_offsets, Scalar weight_scale, Scalar weight_zero_point, Tensor bias) -> Tensor
  use_c10_dispatcher: full

- func: fbgemm_linear_quantize_weight(Tensor input) -> (Tensor, Tensor, float, int)
  use_c10_dispatcher: full

- func: fbgemm_pack_gemm_matrix_fp16(Tensor input) -> Tensor
  use_c10_dispatcher: full

- func: fbgemm_linear_fp16_weight_fp32_activation(Tensor input, Tensor packed_weight, Tensor bias) -> Tensor
  use_c10_dispatcher: full

- func: fbgemm_linear_fp16_weight(Tensor input, Tensor packed_weight, Tensor bias) -> Tensor
  use_c10_dispatcher: full

- func: fbgemm_pack_quantized_matrix(Tensor input) -> Tensor
  use_c10_dispatcher: full

- func: fbgemm_pack_quantized_matrix.KN(Tensor input, int K, int N) -> Tensor
  use_c10_dispatcher: full

- func: linspace(Scalar start, Scalar end, int steps=100, *, ScalarType? dtype=None, Layout? layout=None, Device? device=None, bool? pin_memory=None) -> Tensor
  use_c10_dispatcher: full

- func: linspace.out(Scalar start, Scalar end, int steps=100, *, Tensor(a!) out) -> Tensor(a!)
  dispatch:
    CPU: linspace_cpu_out
    CUDA: linspace_cuda_out

- func: log(Tensor self) -> Tensor
  use_c10_dispatcher: full
  variants: function, method

- func: log_(Tensor(a!) self) -> Tensor(a!)
  use_c10_dispatcher: full
  variants: function, method

- func: log.out(Tensor self, *, Tensor(a!) out) -> Tensor(a!)
  dispatch:
    CPU, CUDA: log_out

- func: log10(Tensor self) -> Tensor
  use_c10_dispatcher: full
  variants: function, method

- func: log10_(Tensor(a!) self) -> Tensor(a!)
  use_c10_dispatcher: full
  variants: function, method

- func: log10.out(Tensor self, *, Tensor(a!) out) -> Tensor(a!)
  dispatch:
    CPU, CUDA: log10_out

- func: log1p(Tensor self) -> Tensor
  use_c10_dispatcher: full
  variants: function, method

- func: log1p_(Tensor(a!) self) -> Tensor(a!)
  use_c10_dispatcher: full
  variants: function, method
  dispatch:
    CPU, CUDA: log1p_
    SparseCPU, SparseCUDA: log1p_sparse_

- func: log1p.out(Tensor self, *, Tensor(a!) out) -> Tensor(a!)
  dispatch:
    CPU, CUDA: log1p_out
    SparseCPU, SparseCUDA: log1p_out_sparse

- func: log2(Tensor self) -> Tensor
  use_c10_dispatcher: full
  variants: function, method

- func: log2_(Tensor(a!) self) -> Tensor(a!)
  use_c10_dispatcher: full
  variants: function, method

- func: log2.out(Tensor self, *, Tensor(a!) out) -> Tensor(a!)
  dispatch:
    CPU, CUDA: log2_out

- func: logaddexp.out(Tensor self, Tensor other, *, Tensor(a!) out) -> Tensor(a!)

- func: logaddexp(Tensor self, Tensor other) -> Tensor
  use_c10_dispatcher: full
  variants: method, function

- func: logaddexp2.out(Tensor self, Tensor other, *, Tensor(a!) out) -> Tensor(a!)

- func: logaddexp2(Tensor self, Tensor other) -> Tensor
  use_c10_dispatcher: full
  variants: method, function

- func: logdet(Tensor self) -> Tensor
  use_c10_dispatcher: full
  variants: function, method

- func: logspace(Scalar start, Scalar end, int steps=100, float base=10.0, *, ScalarType? dtype=None, Layout? layout=None, Device? device=None, bool? pin_memory=None) -> Tensor
  use_c10_dispatcher: full

- func: logspace.out(Scalar start, Scalar end, int steps=100, float base=10.0, *, Tensor(a!) out) -> Tensor(a!)
  dispatch:
    CPU: logspace_cpu_out
    CUDA: logspace_cuda_out

# log_softmax allows positional dtype, unlike most operators, because kwonly is BC-breaking when loading jit models.
- func: log_softmax.int(Tensor self, int dim, ScalarType? dtype=None) -> Tensor
  use_c10_dispatcher: full
  variants: function, method

- func: log_softmax.Dimname(Tensor self, Dimname dim, *, ScalarType? dtype=None) -> Tensor
  variants: function, method

- func: _log_softmax(Tensor self, int dim, bool half_to_float) -> Tensor
  use_c10_dispatcher: full
  dispatch:
    CPU: log_softmax_cpu
    CUDA: log_softmax_cuda

- func: _log_softmax_backward_data(Tensor grad_output, Tensor output, int dim, Tensor self) -> Tensor
  use_c10_dispatcher: full
  dispatch:
    CPU: log_softmax_backward_cpu
    CUDA: log_softmax_backward_cuda

- func: _logcumsumexp(Tensor self, int dim) -> Tensor
  use_c10_dispatcher: full
  dispatch:
    CPU: _logcumsumexp_cpu
    CUDA: _logcumsumexp_cuda

- func: _logcumsumexp.out(Tensor self, int dim, *, Tensor(a!) out) -> Tensor(a!)
  dispatch:
    CPU: _logcumsumexp_out_cpu
    CUDA: _logcumsumexp_out_cuda

- func: logcumsumexp(Tensor self, int dim) -> Tensor
  use_c10_dispatcher: full
  variants: function, method

- func: logcumsumexp.out(Tensor self, int dim, *, Tensor(a!) out) -> Tensor(a!)

- func: logcumsumexp.dimname(Tensor self, Dimname dim) -> Tensor
  variants: function, method

- func: logcumsumexp.dimname_out(Tensor self, Dimname dim, *, Tensor(a!) out) -> Tensor(a!)

- func: logsumexp(Tensor self, int[1] dim, bool keepdim=False) -> Tensor
  use_c10_dispatcher: full
  variants: function, method

- func: logsumexp.out(Tensor self, int[1] dim, bool keepdim=False, *, Tensor(a!) out) -> Tensor(a!)

- func: logsumexp.names(Tensor self, Dimname[1] dim, bool keepdim=False) -> Tensor
  variants: function, method

- func: logsumexp.names_out(Tensor self, Dimname[1] dim, bool keepdim=False, *, Tensor(a!) out) -> Tensor(a!)

- func: margin_ranking_loss(Tensor input1, Tensor input2, Tensor target, float margin=0.0, int reduction=Mean) -> Tensor
  use_c10_dispatcher: full

- func: matmul(Tensor self, Tensor other) -> Tensor
  use_c10_dispatcher: full
  variants: function, method

- func: matmul.out(Tensor self, Tensor other, *, Tensor(a!) out) -> Tensor(a!)

- func: matrix_rank.tol(Tensor self, float tol, bool symmetric=False) -> Tensor
  use_c10_dispatcher: full

- func: matrix_rank(Tensor self, bool symmetric=False) -> Tensor
  use_c10_dispatcher: full

- func: matrix_power(Tensor self, int n) -> Tensor
  use_c10_dispatcher: full
  variants: function, method

- func: matrix_exp(Tensor self) -> Tensor
  use_c10_dispatcher: full
  variants: function, method

- func: matrix_exp_backward(Tensor self, Tensor grad) -> Tensor
  use_c10_dispatcher: full

- func: _compute_linear_combination(Tensor input, Tensor coefficients) -> Tensor
  dispatch:
    CPU, CUDA: _compute_linear_combination

- func: _compute_linear_combination.out(Tensor input, Tensor coefficients, *, Tensor(a!) out) -> Tensor(a!)
  dispatch:
    CPU, CUDA: _compute_linear_combination_out

- func: max.dim(Tensor self, int dim, bool keepdim=False) -> (Tensor values, Tensor indices)
  use_c10_dispatcher: full
  variants: function, method

- func: max.dim_max(Tensor self, int dim, bool keepdim=False, *, Tensor(a!) max, Tensor(b!) max_values) -> (Tensor(a!) values, Tensor(b!) indices)

- func: max_values(Tensor self, int[1] dim, bool keepdim=False) -> Tensor
  use_c10_dispatcher: full
  variants: function, method

- func: max.names_dim(Tensor self, Dimname dim, bool keepdim=False) -> (Tensor values, Tensor indices)
  variants: function, method

- func: max.names_dim_max(Tensor self, Dimname dim, bool keepdim=False, *, Tensor(a!) max, Tensor(b!) max_values) -> (Tensor(a!) values, Tensor(b!) indices)

- func: max_values.names(Tensor self, Dimname[1] dim, bool keepdim=False) -> Tensor
  variants: function, method

# Return: (Tensor output, Tensor indices)
- func: max_pool1d_with_indices(Tensor self, int[1] kernel_size, int[1] stride=[], int[1] padding=0, int[1] dilation=1, bool ceil_mode=False) -> (Tensor, Tensor)
  use_c10_dispatcher: full

- func: max_pool1d(Tensor self, int[1] kernel_size, int[1] stride=[], int[1] padding=0, int[1] dilation=1, bool ceil_mode=False) -> Tensor
  use_c10_dispatcher: full

- func: max_pool2d(Tensor self, int[2] kernel_size, int[2] stride=[], int[2] padding=0, int[2] dilation=1, bool ceil_mode=False) -> Tensor
  use_c10_dispatcher: full

- func: mkldnn_max_pool2d(Tensor self, int[2] kernel_size, int[2] stride=[], int[2] padding=0, int[2] dilation=1, bool ceil_mode=False) -> Tensor
  use_c10_dispatcher: full
  dispatch:
    MkldnnCPU: mkldnn_max_pool2d

- func: mkldnn_max_pool3d(Tensor self, int[3] kernel_size, int[3] stride=[], int[3] padding=0, int[3] dilation=1, bool ceil_mode=False) -> Tensor
  use_c10_dispatcher: full
  dispatch:
    MkldnnCPU: mkldnn_max_pool3d

- func: quantized_max_pool2d(Tensor self, int[2] kernel_size, int[2] stride=[], int[2] padding=0, int[2] dilation=1, bool ceil_mode=False) -> Tensor
  use_c10_dispatcher: full
  dispatch:
    QuantizedCPU: quantized_max_pool2d

- func: max_pool3d(Tensor self, int[3] kernel_size, int[3] stride=[], int[3] padding=0, int[3] dilation=1, bool ceil_mode=False) -> Tensor
  use_c10_dispatcher: full

# The CPU and GPU dispatch variants are named weirdly here because otherwise there
# are namespacing issues in C++
- func: mean(Tensor self, *, ScalarType? dtype=None) -> Tensor
  use_c10_dispatcher: full
  variants: function, method
  dispatch:
    CPU, CUDA: mean_cpu_gpu
    QuantizedCPU: mean_quantized_cpu

- func: mean.dim(Tensor self, int[1] dim, bool keepdim=False, *, ScalarType? dtype=None) -> Tensor
  use_c10_dispatcher: full
  variants: function, method
  dispatch:
    CPU, CUDA: mean_cpu_gpu
    QuantizedCPU: mean_quantized_cpu

- func: mean.out(Tensor self, int[1] dim, bool keepdim=False, *, ScalarType? dtype=None, Tensor(a!) out) -> Tensor(a!)
  dispatch:
    CPU, CUDA: mean_out_cpu_gpu
    QuantizedCPU: mean_out_quantized_cpu

- func: mean.names_dim(Tensor self, Dimname[1] dim, bool keepdim=False, *, ScalarType? dtype=None) -> Tensor
  variants: function, method

- func: mean.names_out(Tensor self, Dimname[1] dim, bool keepdim=False, *, ScalarType? dtype=None, Tensor(a!) out) -> Tensor(a!)

- func: median.dim(Tensor self, int dim, bool keepdim=False) -> (Tensor values, Tensor indices)
  use_c10_dispatcher: full
  variants: function, method

- func: median.dim_values(Tensor self, int dim, bool keepdim=False, *, Tensor(a!) values, Tensor(b!) indices) -> (Tensor(a!) values, Tensor(b!) indices)

- func: median.names_dim(Tensor self, Dimname dim, bool keepdim=False) -> (Tensor values, Tensor indices)
  variants: function, method

- func: median.names_dim_values(Tensor self, Dimname dim, bool keepdim=False, *, Tensor(a!) values, Tensor(b!) indices) -> (Tensor(a!) values, Tensor(b!) indices)

- func: min.dim(Tensor self, int dim, bool keepdim=False) -> (Tensor values, Tensor indices)
  use_c10_dispatcher: full
  variants: function, method

- func: min.dim_min(Tensor self, int dim, bool keepdim=False, *, Tensor(a!) min, Tensor(b!) min_indices) -> (Tensor(a!) values, Tensor(b!) indices)

- func: min_values(Tensor self, int[1] dim, bool keepdim=False) -> Tensor
  use_c10_dispatcher: full
  variants: function, method

- func: min.names_dim(Tensor self, Dimname dim, bool keepdim=False) -> (Tensor values, Tensor indices)
  variants: function, method

- func: min.names_dim_min(Tensor self, Dimname dim, bool keepdim=False, *, Tensor(a!) min, Tensor(b!) min_indices) -> (Tensor(a!) values, Tensor(b!) indices)

- func: min_values.names(Tensor self, Dimname[1] dim, bool keepdim=False) -> Tensor
  variants: function, method

- func: mkldnn_convolution(Tensor self, Tensor weight, Tensor? bias, int[] padding, int[] stride, int[] dilation, int groups) -> Tensor
  use_c10_dispatcher: full

- func: mkldnn_convolution_backward_input(int[] self_size, Tensor grad_output, Tensor weight, int[] padding, int[] stride, int[] dilation, int groups, bool bias_defined) -> Tensor
  use_c10_dispatcher: full

- func: mkldnn_convolution_backward_weights(int[] weight_size, Tensor grad_output, Tensor self, int[] padding, int[] stride, int[] dilation, int groups, bool bias_defined) -> (Tensor, Tensor)
  use_c10_dispatcher: full

- func: mkldnn_convolution_backward(Tensor self, Tensor grad_output, Tensor weight, int[] padding, int[] stride, int[] dilation, int groups, bool[3] output_mask) -> (Tensor, Tensor, Tensor)
  use_c10_dispatcher: full

- func: miopen_batch_norm(Tensor input, Tensor weight, Tensor? bias, Tensor? running_mean, Tensor? running_var, bool training, float exponential_average_factor, float epsilon) -> (Tensor, Tensor, Tensor)
  use_c10_dispatcher: full
  dispatch:
    CUDA: miopen_batch_norm

- func: miopen_batch_norm_backward(Tensor input, Tensor grad_output, Tensor weight, Tensor? running_mean, Tensor? running_var, Tensor? save_mean, Tensor? save_var, float epsilon) -> (Tensor, Tensor, Tensor)
  use_c10_dispatcher: full
  dispatch:
    CUDA: miopen_batch_norm_backward

- func: miopen_convolution(Tensor self, Tensor weight, Tensor? bias, int[] padding, int[] stride, int[] dilation, int groups, bool benchmark, bool deterministic) -> Tensor
  use_c10_dispatcher: full
  dispatch:
    CUDA: miopen_convolution

- func: miopen_convolution_backward_input(int[] self_size, Tensor grad_output, Tensor weight, int[] padding, int[] stride, int[] dilation, int groups, bool benchmark, bool deterministic) -> Tensor
  use_c10_dispatcher: full
  dispatch:
    CUDA: miopen_convolution_backward_input

- func: miopen_convolution_backward(Tensor self, Tensor grad_output, Tensor weight, int[] padding, int[] stride, int[] dilation, int groups, bool benchmark, bool deterministic, bool[3] output_mask) -> (Tensor, Tensor, Tensor)
  use_c10_dispatcher: full
  dispatch:
    CUDA: miopen_convolution_backward

- func: miopen_convolution_backward_bias(Tensor grad_output) -> Tensor
  use_c10_dispatcher: full
  dispatch:
    CUDA: miopen_convolution_backward_bias

- func: miopen_convolution_backward_weight(int[] weight_size, Tensor grad_output, Tensor self, int[] padding, int[] stride, int[] dilation, int groups, bool benchmark, bool deterministic) -> Tensor
  use_c10_dispatcher: full
  dispatch:
    CUDA: miopen_convolution_backward_weight

- func: miopen_convolution_transpose(Tensor self, Tensor weight, Tensor? bias, int[] padding, int[] output_padding, int[] stride, int[] dilation, int groups, bool benchmark, bool deterministic) -> Tensor
  use_c10_dispatcher: full
  dispatch:
    CUDA: miopen_convolution_transpose

# NB: output_padding not strictly needed here, but it's helpful for the float
# backwards
- func: miopen_convolution_transpose_backward(Tensor self, Tensor grad_output, Tensor weight, int[] padding, int[] output_padding, int[] stride, int[] dilation, int groups, bool benchmark, bool deterministic, bool[3] output_mask) -> (Tensor, Tensor, Tensor)
  use_c10_dispatcher: full
  dispatch:
    CUDA: miopen_convolution_transpose_backward

- func: miopen_convolution_transpose_backward_input(Tensor grad_output, Tensor weight, int[] padding, int[] stride, int[] dilation, int groups, bool benchmark, bool deterministic) -> Tensor
  use_c10_dispatcher: full
  dispatch:
    CUDA: miopen_convolution_transpose_backward_input

- func: miopen_convolution_transpose_backward_weight(int[] weight_size, Tensor grad_output, Tensor self, int[] padding, int[] stride, int[] dilation, int groups, bool benchmark, bool deterministic) -> Tensor
  use_c10_dispatcher: full
  dispatch:
    CUDA: miopen_convolution_transpose_backward_weight

- func: miopen_depthwise_convolution(Tensor self, Tensor weight, Tensor? bias, int[] padding, int[] stride, int[] dilation, int groups, bool benchmark, bool deterministic) -> Tensor
  use_c10_dispatcher: full
  dispatch:
    CUDA: miopen_depthwise_convolution

- func: miopen_depthwise_convolution_backward_input(int[] self_size, Tensor grad_output, Tensor weight, int[] padding, int[] stride, int[] dilation, int groups, bool benchmark, bool deterministic) -> Tensor
  use_c10_dispatcher: full
  dispatch:
    CUDA: miopen_depthwise_convolution_backward_input

- func: miopen_depthwise_convolution_backward(Tensor self, Tensor grad_output, Tensor weight, int[] padding, int[] stride, int[] dilation, int groups, bool benchmark, bool deterministic, bool[3] output_mask) -> (Tensor, Tensor, Tensor)
  use_c10_dispatcher: full
  dispatch:
    CUDA: miopen_depthwise_convolution_backward

- func: miopen_depthwise_convolution_backward_weight(int[] weight_size, Tensor grad_output, Tensor self, int[] padding, int[] stride, int[] dilation, int groups, bool benchmark, bool deterministic) -> Tensor
  use_c10_dispatcher: full
  dispatch:
    CUDA: miopen_depthwise_convolution_backward_weight

- func: miopen_rnn(Tensor input, Tensor[] weight, int weight_stride0, Tensor hx, Tensor? cx, int mode, int hidden_size, int num_layers, bool batch_first, float dropout, bool train, bool bidirectional, int[] batch_sizes, Tensor? dropout_state) -> (Tensor, Tensor, Tensor, Tensor, Tensor)
  use_c10_dispatcher: full
  dispatch:
    CUDA: miopen_rnn

- func: miopen_rnn_backward(Tensor input, Tensor[] weight, int weight_stride0, Tensor weight_buf, Tensor hx, Tensor? cx, Tensor output, Tensor? grad_output, Tensor? grad_hy, Tensor? grad_cy, int mode, int hidden_size, int num_layers, bool batch_first, float dropout, bool train, bool bidirectional, int[] batch_sizes, Tensor? dropout_state, Tensor reserve, bool[4] output_mask) -> (Tensor, Tensor, Tensor, Tensor[])
  use_c10_dispatcher: full
  dispatch:
    CUDA: miopen_rnn_backward

- func: mm(Tensor self, Tensor mat2) -> Tensor
  use_c10_dispatcher: full
  variants: function, method
  dispatch:
    CPU: mm_cpu
    CUDA: mm_cuda
    SparseCPU, SparseCUDA: _sparse_mm

- func: mm.out(Tensor self, Tensor mat2, *, Tensor(a!) out) -> Tensor(a!)
  dispatch:
    CPU: mm_cpu_out
    CUDA: mm_out_cuda
    SparseCPU, SparseCUDA: _sparse_mm_out

- func: _sparse_mm(Tensor sparse, Tensor dense) -> Tensor
  use_c10_dispatcher: full

- func: mode(Tensor self, int dim=-1, bool keepdim=False) -> (Tensor values, Tensor indices)
  use_c10_dispatcher: full
  variants: function, method

- func: mode.values(Tensor self, int dim=-1, bool keepdim=False, *, Tensor(a!) values, Tensor(b!) indices) -> (Tensor(a!) values, Tensor(b!) indices)

- func: mode.dimname(Tensor self, Dimname dim, bool keepdim=False) -> (Tensor values, Tensor indices)
  variants: function, method

- func: mode.dimname_out(Tensor self, Dimname dim, bool keepdim=False, *, Tensor(a!) values, Tensor(b!) indices) -> (Tensor(a!) values, Tensor(b!) indices)

- func: mul.Tensor(Tensor self, Tensor other) -> Tensor
  use_c10_dispatcher: full
  variants: function, method
  dispatch:
    CPU, CUDA: mul
    SparseCPU, SparseCUDA: mul_sparse
    MkldnnCPU: mkldnn_mul

- func: mul_.Tensor(Tensor(a!) self, Tensor other) -> Tensor(a!)
  use_c10_dispatcher: full
  variants: method
  dispatch:
    CPU, CUDA: mul_
    SparseCPU, SparseCUDA: mul_sparse_
    MkldnnCPU: mkldnn_mul_

- func: mul.out(Tensor self, Tensor other, *, Tensor(a!) out) -> Tensor(a!)
  dispatch:
    CPU, CUDA: mul_out
    SparseCPU: mul_out_sparse_cpu
    SparseCUDA: mul_out_sparse_cuda
    MkldnnCPU: mkldnn_mul_out

  # For C++ only, until we have conversion from C++ numbers to Tensor
- func: mul.Scalar(Tensor self, Scalar other) -> Tensor
  use_c10_dispatcher: full
  variants: function, method

- func: mul_.Scalar(Tensor(a!) self, Scalar other) -> Tensor(a!)
  use_c10_dispatcher: full
  variants: method

- func: mv(Tensor self, Tensor vec) -> Tensor
  use_c10_dispatcher: full
  variants: function, method
  dispatch:
    CPU, CUDA: mv
    SparseCPU, SparseCUDA: mv_sparse

- func: mv.out(Tensor self, Tensor vec, *, Tensor(a!) out) -> Tensor(a!)

- func: mvlgamma(Tensor self, int p) -> Tensor
  use_c10_dispatcher: full
  variants: function, method

- func: mvlgamma_(Tensor(a!) self, int p) -> Tensor(a!)
  use_c10_dispatcher: full
  variants: method

- func: narrow_copy(Tensor self, int dim, int start, int length) -> Tensor
  use_c10_dispatcher: full
  variants: method
  dispatch:
    CPU, CUDA: narrow_copy_dense
    SparseCPU, SparseCUDA: narrow_copy_sparse

- func: narrow(Tensor(a) self, int dim, int start, int length) -> Tensor(a)
  use_c10_dispatcher: full
  variants: function, method
  device_guard: False

- func: narrow.Tensor(Tensor(a) self, int dim, Tensor start, int length) -> Tensor(a)
  use_c10_dispatcher: full
  variants: function, method
  device_guard: False

- func: native_batch_norm(Tensor input, Tensor? weight, Tensor? bias, Tensor? running_mean, Tensor? running_var, bool training, float momentum, float eps) -> (Tensor, Tensor, Tensor)
  use_c10_dispatcher: full
  dispatch:
    CPU: batch_norm_cpu
    CUDA: batch_norm_cuda
    MkldnnCPU: mkldnn_batch_norm

- func: native_batch_norm.out(Tensor input, Tensor? weight, Tensor? bias, Tensor? running_mean, Tensor? running_var, bool training, float momentum, float eps, *, Tensor(a!) out, Tensor(b!) save_mean, Tensor(c!) save_invstd) -> (Tensor(a!), Tensor(b!), Tensor(c!))
  dispatch:
    CUDA: batch_norm_cuda_out

- func: batch_norm_stats(Tensor input, float eps) -> (Tensor, Tensor)
  use_c10_dispatcher: full
  dispatch:
    CUDA: batch_norm_stats_cuda

- func: batch_norm_elemt(Tensor input, Tensor? weight, Tensor? bias, Tensor mean, Tensor invstd, float eps) -> Tensor
  use_c10_dispatcher: full
  dispatch:
    CUDA: batch_norm_elemt_cuda

- func: batch_norm_elemt.out(Tensor input, Tensor? weight, Tensor? bias, Tensor mean, Tensor invstd, float eps, *, Tensor(a!) out) -> Tensor(a!)
  dispatch:
    CUDA: batch_norm_elemt_cuda_out

# for backward compatibility
- func: batch_norm_gather_stats(Tensor input, Tensor mean, Tensor invstd, Tensor? running_mean, Tensor? running_var, float momentum, float eps, int count) -> (Tensor, Tensor)
  use_c10_dispatcher: full
  dispatch:
    CUDA: batch_norm_gather_stats_cuda

- func: batch_norm_gather_stats_with_counts(Tensor input, Tensor mean, Tensor invstd, Tensor? running_mean, Tensor? running_var, float momentum, float eps, Tensor counts) -> (Tensor, Tensor)
  use_c10_dispatcher: full
  dispatch:
    CUDA: batch_norm_gather_stats_with_counts_cuda

- func: native_batch_norm_backward(Tensor grad_out, Tensor input, Tensor? weight, Tensor? running_mean, Tensor? running_var, Tensor? save_mean, Tensor? save_invstd, bool train, float eps, bool[3] output_mask) -> (Tensor, Tensor, Tensor)
  use_c10_dispatcher: full
  dispatch:
    CPU: batch_norm_backward_cpu
    CUDA: batch_norm_backward_cuda

- func: batch_norm_backward_reduce(Tensor grad_out, Tensor input, Tensor mean, Tensor invstd, Tensor? weight, bool input_g, bool weight_g, bool bias_g) -> (Tensor, Tensor, Tensor, Tensor)
  use_c10_dispatcher: full
  dispatch:
    CUDA: batch_norm_backward_reduce_cuda

- func: batch_norm_backward_elemt(Tensor grad_out, Tensor input, Tensor mean, Tensor invstd, Tensor? weight, Tensor mean_dy, Tensor mean_dy_xmu) -> Tensor
  use_c10_dispatcher: full
  dispatch:
    CUDA: batch_norm_backward_elemt_cuda

- func: batch_norm_update_stats(Tensor input, Tensor? running_mean, Tensor? running_var, float momentum) -> (Tensor, Tensor)
  use_c10_dispatcher: full
  dispatch:
    CPU: batch_norm_update_stats_cpu
    CUDA: batch_norm_update_stats_cuda

- func: is_vulkan_available() -> bool
  use_c10_dispatcher: full

- func: _nnpack_available() -> bool
  use_c10_dispatcher: full

- func: _nnpack_spatial_convolution(Tensor input, Tensor weight, Tensor? bias, int[2] padding, int[2] stride=1) -> Tensor
  use_c10_dispatcher: full
  variants: function

- func: _nnpack_spatial_convolution_backward(Tensor input, Tensor grad_output, Tensor weight, int[2] padding, bool[3] output_mask) -> (Tensor, Tensor, Tensor)
  use_c10_dispatcher: full
  variants: function

- func: _nnpack_spatial_convolution_backward_input(Tensor input, Tensor grad_output, Tensor weight, int[2] padding) -> Tensor
  use_c10_dispatcher: full
  variants: function

- func: _nnpack_spatial_convolution_backward_weight(Tensor input, int[] weightsize, Tensor grad_output, int[2] padding) -> Tensor
  use_c10_dispatcher: full
  variants: function

- func: ones.names(int[] size, *, Dimname[]? names, ScalarType? dtype=None, Layout? layout=None, Device? device=None, bool? pin_memory=None) -> Tensor
  device_guard: False

- func: ones(int[] size, *, ScalarType? dtype=None, Layout? layout=None, Device? device=None, bool? pin_memory=None) -> Tensor
  use_c10_dispatcher: full

- func: ones.out(int[] size, *, Tensor(a!) out) -> Tensor(a!)

- func: ones_like(Tensor self, *, ScalarType? dtype=None, Layout? layout=None, Device? device=None, bool? pin_memory=None, MemoryFormat? memory_format=None) -> Tensor
  use_c10_dispatcher: full

- func: pairwise_distance(Tensor x1, Tensor x2, float p=2, float eps=1e-06, bool keepdim=False) -> Tensor
  use_c10_dispatcher: full

- func: cdist(Tensor x1, Tensor x2, float p=2, int? compute_mode=None) -> Tensor
  use_c10_dispatcher: full

- func: _euclidean_dist(Tensor x1, Tensor x2) -> Tensor
  use_c10_dispatcher: full

- func: _cdist_forward(Tensor x1, Tensor x2, float p, int? compute_mode) -> Tensor
  use_c10_dispatcher: full

- func: _cdist_backward(Tensor grad, Tensor x1, Tensor x2, float p, Tensor cdist) -> Tensor
  use_c10_dispatcher: full

- func: pdist(Tensor self, float p=2) -> Tensor
  use_c10_dispatcher: full

- func: _pdist_forward(Tensor self, float p=2) -> Tensor
  use_c10_dispatcher: full

- func: _pdist_backward(Tensor grad, Tensor self, float p, Tensor pdist) -> Tensor
  use_c10_dispatcher: full

- func: cosine_similarity(Tensor x1, Tensor x2, int dim=1, float eps=1e-08) -> Tensor
  use_c10_dispatcher: full
  variants: function

- func: permute(Tensor(a) self, int[] dims) -> Tensor(a)
  use_c10_dispatcher: full
  variants: method  # This is method-only to match the previous tensor API. In the future we could make this a function too.

- func: movedim.intlist(Tensor(a) self, int[] source, int[] destination) -> Tensor(a)
  use_c10_dispatcher: full
  variants: function, method

- func: movedim.int(Tensor(a) self, int source, int destination) -> Tensor(a)
  use_c10_dispatcher: full
  variants: function, method

# Only exposed from C++ -- in Python,
# we expose it as an attribute `T`, not a function.
#
# I'd like to name this "T" in C++ too, but
# calling a native function "T" causes undefined
# behavior on Windows, for reasons I don't understand
# (maybe related to capital letter collation somehow...)
- func: numpy_T(Tensor(a) self) -> Tensor(a)
  use_c10_dispatcher: full
  variants: method

- func: pixel_shuffle(Tensor self, int upscale_factor) -> Tensor
  use_c10_dispatcher: full

- func: channel_shuffle(Tensor self, int groups) -> Tensor
  use_c10_dispatcher: full
  dispatch:
    CPU: channel_shuffle
    QuantizedCPU: channel_shuffle_quantized_cpu

- func: is_pinned(Tensor self) -> bool
  use_c10_dispatcher: full
  variants: method

- func: pin_memory(Tensor(a) self) -> Tensor(a)
  use_c10_dispatcher: full
  variants: method

- func: pinverse(Tensor self, float rcond=1e-15) -> Tensor
  use_c10_dispatcher: full
  variants: function, method

- func: poisson_nll_loss(Tensor input, Tensor target, bool log_input, bool full, float eps, int reduction) -> Tensor
  use_c10_dispatcher: full
  variants: function

- func: rad2deg(Tensor self) -> Tensor
  use_c10_dispatcher: full
  variants: function, method

- func: rad2deg_(Tensor(a!) self) -> Tensor(a!)
  use_c10_dispatcher: full
  variants: function, method

- func: rad2deg.out(Tensor self, *, Tensor(a!) out) -> Tensor(a!)

- func: deg2rad(Tensor self) -> Tensor
  use_c10_dispatcher: full
  variants: function, method

- func: deg2rad_(Tensor(a!) self) -> Tensor(a!)
  use_c10_dispatcher: full
  variants: function, method

- func: deg2rad.out(Tensor self, *, Tensor(a!) out) -> Tensor(a!)

- func: scalar_tensor(Scalar s, *, ScalarType? dtype=None, Layout? layout=None, Device? device=None, bool? pin_memory=None) -> Tensor
  use_c10_dispatcher: full

- func: rand.names(int[] size, *, Dimname[]? names, ScalarType? dtype=None, Layout? layout=None, Device? device=None, bool? pin_memory=None) -> Tensor
  device_guard: False

- func: rand.generator_with_names(int[] size, *, Generator? generator, Dimname[]? names, ScalarType? dtype=None, Layout? layout=None, Device? device=None, bool? pin_memory=None) -> Tensor
  device_guard: False

- func: rand(int[] size, *, ScalarType? dtype=None, Layout? layout=None, Device? device=None, bool? pin_memory=None) -> Tensor
  use_c10_dispatcher: full

- func: rand.generator(int[] size, *, Generator? generator, ScalarType? dtype=None, Layout? layout=None, Device? device=None, bool? pin_memory=None) -> Tensor

- func: rand.out(int[] size, *, Tensor(a!) out) -> Tensor(a!)

- func: rand.generator_out(int[] size, *, Generator? generator, Tensor(a!) out) -> Tensor(a!)

- func: rand_like(Tensor self, *, ScalarType? dtype=None, Layout? layout=None, Device? device=None, bool? pin_memory=None, MemoryFormat? memory_format=None) -> Tensor
  use_c10_dispatcher: full

- func: randint(int high, int[] size, *, ScalarType? dtype=None, Layout? layout=None, Device? device=None, bool? pin_memory=None) -> Tensor
  use_c10_dispatcher: full

- func: randint.generator(int high, int[] size, *, Generator? generator, ScalarType? dtype=None, Layout? layout=None, Device? device=None, bool? pin_memory=None) -> Tensor

- func: randint.low(int low, int high, int[] size, *, ScalarType? dtype=None, Layout? layout=None, Device? device=None, bool? pin_memory=None) -> Tensor
  use_c10_dispatcher: full

- func: randint.low_generator(int low, int high, int[] size, *, Generator? generator, ScalarType? dtype=None, Layout? layout=None, Device? device=None, bool? pin_memory=None) -> Tensor

- func: randint.out(int high, int[] size, *, Tensor(a!) out) -> Tensor(a!)

- func: randint.generator_out(int high, int[] size, *, Generator? generator, Tensor(a!) out) -> Tensor(a!)

- func: randint.low_out(int low, int high, int[] size, *, Tensor(a!) out) -> Tensor(a!)

- func: randint.low_generator_out(int low, int high, int[] size, *, Generator? generator, Tensor(a!) out) -> Tensor(a!)

- func: randint_like(Tensor self, int high, *, ScalarType? dtype=None, Layout? layout=None, Device? device=None, bool? pin_memory=None, MemoryFormat? memory_format=None) -> Tensor
  use_c10_dispatcher: full

- func: randint_like.low_dtype(Tensor self, int low, int high, *, ScalarType? dtype=None, Layout? layout=None, Device? device=None, bool? pin_memory=None, MemoryFormat? memory_format=None) -> Tensor
  use_c10_dispatcher: full

- func: randn(int[] size, *, ScalarType? dtype=None, Layout? layout=None, Device? device=None, bool? pin_memory=None) -> Tensor
  use_c10_dispatcher: full

- func: randn.generator(int[] size, *, Generator? generator, ScalarType? dtype=None, Layout? layout=None, Device? device=None, bool? pin_memory=None) -> Tensor

- func: randn.names(int[] size, *, Dimname[]? names, ScalarType? dtype=None, Layout? layout=None, Device? device=None, bool? pin_memory=None) -> Tensor
  device_guard: False

- func: randn.generator_with_names(int[] size, *, Generator? generator, Dimname[]? names, ScalarType? dtype=None, Layout? layout=None, Device? device=None, bool? pin_memory=None) -> Tensor
  device_guard: False

- func: randn.out(int[] size, *, Tensor(a!) out) -> Tensor(a!)

- func: randn.generator_out(int[] size, *, Generator? generator, Tensor(a!) out) -> Tensor(a!)

- func: randn_like(Tensor self, *, ScalarType? dtype=None, Layout? layout=None, Device? device=None, bool? pin_memory=None, MemoryFormat? memory_format=None) -> Tensor
  use_c10_dispatcher: full

- func: randperm(int n, *, ScalarType? dtype=None, Layout? layout=None, Device? device=None, bool? pin_memory=None) -> Tensor
  use_c10_dispatcher: full

- func: randperm.generator(int n, *, Generator? generator, ScalarType? dtype=None, Layout? layout=None, Device? device=None, bool? pin_memory=None) -> Tensor

- func: randperm.out(int n, *, Tensor(a!) out) -> Tensor(a!)

- func: randperm.generator_out(int n, *, Generator? generator, Tensor(a!) out) -> Tensor(a!)
  dispatch:
    CPU: randperm_out_cpu
    CUDA: randperm_out_cuda

- func: range.step(Scalar start, Scalar end, Scalar step=1, *, ScalarType? dtype=None, Layout? layout=None, Device? device=None, bool? pin_memory=None) -> Tensor
  use_c10_dispatcher: full

- func: range(Scalar start, Scalar end, *, ScalarType? dtype=None, Layout? layout=None, Device? device=None, bool? pin_memory=None) -> Tensor
  use_c10_dispatcher: full

- func: range.out(Scalar start, Scalar end, Scalar step=1, *, Tensor(a!) out) -> Tensor(a!)
  dispatch:
    CPU: range_cpu_out
    CUDA: range_cuda_out

- func: reciprocal(Tensor self) -> Tensor
  use_c10_dispatcher: full
  variants: function, method

- func: reciprocal_(Tensor(a!) self) -> Tensor(a!)
  use_c10_dispatcher: full
  variants: function, method

- func: reciprocal.out(Tensor self, *, Tensor(a!) out) -> Tensor(a!)

- func: neg(Tensor self) -> Tensor
  use_c10_dispatcher: full
  variants: function, method

- func: neg_(Tensor(a!) self) -> Tensor(a!)
  use_c10_dispatcher: full
  variants: function, method

- func: neg.out(Tensor self, *, Tensor(a!) out) -> Tensor(a!)

# Alias for neg
- func: negative(Tensor self) -> Tensor
  use_c10_dispatcher: full
  variants: function, method

- func: negative_(Tensor(a!) self) -> Tensor(a!)
  use_c10_dispatcher: full
  variants: function, method

- func: negative.out(Tensor self, *, Tensor(a!) out) -> Tensor(a!)

- func: repeat(Tensor self, int[] repeats) -> Tensor
  use_c10_dispatcher: full
  variants: method  # This is method-only to match the previous tensor API. In the future we could make this a function too.

- func: repeat_interleave.Tensor(Tensor repeats) -> Tensor
  use_c10_dispatcher: full
  variants: function
  dispatch:
    CPU: repeat_interleave_cpu
    CUDA: repeat_interleave_cuda

- func: repeat_interleave.self_Tensor(Tensor self, Tensor repeats, int? dim=None) -> Tensor
  use_c10_dispatcher: full
  variants: function, method

- func: repeat_interleave.self_int(Tensor self, int repeats, int? dim=None) -> Tensor
  use_c10_dispatcher: full
  variants: function, method

- func: reshape(Tensor(a) self, int[] shape) -> Tensor(a)
  use_c10_dispatcher: full
  variants: function, method
  device_guard: False

- func: _mkldnn_reshape(Tensor self, int[] shape) -> Tensor
  use_c10_dispatcher: full
  device_guard: False
  dispatch:
    MkldnnCPU: mkldnn_reshape

- func: reshape_as(Tensor(a) self, Tensor other) -> Tensor(a)
  use_c10_dispatcher: full
  variants: method
  device_guard: False

- func: round(Tensor self) -> Tensor
  use_c10_dispatcher: full
  variants: function, method

- func: round_(Tensor(a!) self) -> Tensor(a!)
  use_c10_dispatcher: full
  variants: function, method

- func: round.out(Tensor self, *, Tensor(a!) out) -> Tensor(a!)
  dispatch:
    CPU: round_out
    CUDA: round_out

- func: rrelu(Tensor self, Scalar lower=0.125, Scalar upper=0.3333333333333333, bool training=False, Generator? generator=None) -> Tensor

- func: rrelu_(Tensor(a!) self, Scalar lower=0.125, Scalar upper=0.3333333333333333, bool training=False, Generator? generator=None) -> Tensor(a!)

- func: relu(Tensor self) -> Tensor
  use_c10_dispatcher: full
  variants: function, method
  dispatch:
    CPU, CUDA: relu
    MkldnnCPU: mkldnn_relu
    QuantizedCPU: relu_quantized_cpu

- func: relu_(Tensor(a!) self) -> Tensor(a!)
  use_c10_dispatcher: full
  variants: function, method
  dispatch:
    CPU, CUDA: relu_
    MkldnnCPU: mkldnn_relu_
    QuantizedCPU: relu_quantized_cpu_

- func: prelu(Tensor self, Tensor weight) -> Tensor
  use_c10_dispatcher: full
  variants: function, method
  dispatch:
    CPU: prelu_cpu
    CUDA: prelu_cuda

- func: prelu_backward(Tensor grad_output, Tensor self, Tensor weight) -> (Tensor, Tensor)
  use_c10_dispatcher: full
  variants: function, method
  dispatch:
    CPU: prelu_backward_cpu
    CUDA: prelu_backward_cuda

- func: gelu(Tensor self) -> Tensor
  use_c10_dispatcher: full
  python_module: nn
  dispatch:
    CPU: gelu_cpu
    CUDA: gelu_cuda

- func: gelu_backward(Tensor grad, Tensor self) -> Tensor
  use_c10_dispatcher: full
  python_module: nn
  dispatch:
    CPU: gelu_backward_cpu
    CUDA: gelu_backward_cuda

- func: hardshrink(Tensor self, Scalar lambd=0.5) -> Tensor
  use_c10_dispatcher: full
  variants: function, method

- func: hardshrink_backward(Tensor grad_out, Tensor self, Scalar lambd) -> Tensor
  use_c10_dispatcher: full
  variants: function, method

- func: rsqrt(Tensor self) -> Tensor
  use_c10_dispatcher: full
  variants: function, method

- func: rsqrt_(Tensor(a!) self) -> Tensor(a!)
  use_c10_dispatcher: full
  variants: function, method

- func: rsqrt.out(Tensor self, *, Tensor(a!) out) -> Tensor(a!)
  dispatch:
    CPU, CUDA: rsqrt_out

- func: select.Dimname(Tensor(a) self, Dimname dim, int index) -> Tensor(a)
  variants: function, method
  device_guard: False

- func: select.int(Tensor(a) self, int dim, int index) -> Tensor(a)
  use_c10_dispatcher: full
  variants: function, method
  device_guard: False

- func: selu(Tensor self) -> Tensor
  use_c10_dispatcher: full

- func: selu_(Tensor(a!) self) -> Tensor(a!)
  use_c10_dispatcher: full

- func: celu(Tensor self, Scalar alpha=1.0) -> Tensor
  use_c10_dispatcher: full

- func: celu_(Tensor(a!) self, Scalar alpha=1.0) -> Tensor(a!)
  use_c10_dispatcher: full

- func: silu(Tensor self) -> Tensor
  use_c10_dispatcher: full
  python_module: nn

- func: silu_(Tensor(a!) self) -> Tensor(a!)
  use_c10_dispatcher: full
  python_module: nn

- func: silu.out(Tensor self, *, Tensor(a!) out) -> Tensor(a!)
  python_module: nn

- func: silu_backward(Tensor grad_output, Tensor self) -> Tensor
  use_c10_dispatcher: full
  python_module: nn

- func: sigmoid(Tensor self) -> Tensor
  use_c10_dispatcher: full
  variants: function, method
  dispatch:
    CPU, CUDA: sigmoid
    QuantizedCPU: sigmoid_quantized_cpu
    MkldnnCPU: mkldnn_sigmoid

- func: sigmoid_(Tensor(a!) self) -> Tensor(a!)
  use_c10_dispatcher: full
  variants: function, method
  dispatch:
    CPU, CUDA: sigmoid_
    MkldnnCPU: mkldnn_sigmoid_

- func: sigmoid.out(Tensor self, *, Tensor(a!) out) -> Tensor(a!)

- func: logit(Tensor self, float? eps=None) -> Tensor
  use_c10_dispatcher: full
  variants: function, method
  dispatch:
    CPU, CUDA: logit

- func: logit_(Tensor(a!) self, float? eps=None) -> Tensor(a!)
  use_c10_dispatcher: full
  variants: function, method
  dispatch:
    CPU, CUDA: logit_

- func: logit.out(Tensor self, float? eps=None, *, Tensor(a!) out) -> Tensor(a!)

- func: sin(Tensor self) -> Tensor
  use_c10_dispatcher: full
  variants: function, method

- func: sin_(Tensor(a!) self) -> Tensor(a!)
  use_c10_dispatcher: full
  variants: function, method

- func: sin.out(Tensor self, *, Tensor(a!) out) -> Tensor(a!)
  dispatch:
    CPU, CUDA: sin_out

- func: sinh(Tensor self) -> Tensor
  use_c10_dispatcher: full
  variants: function, method

- func: sinh_(Tensor(a!) self) -> Tensor(a!)
  use_c10_dispatcher: full
  variants: function, method

- func: sinh.out(Tensor self, *, Tensor(a!) out) -> Tensor(a!)

# Returns a copy of this `Variable` that is detached from its autograd graph.
# This method is OK to call if the `Variable` is a view.
#
# NOTE: Previously, if we change the tensor metadata (e.g. sizes / strides /
# storage / storage_offset) of a tensor created from `detach()`, those metadata
# in the original tensor will also be updated. However, the new behavior is that
# those metadata changes to the detached tensor will not update the original tensor
# anymore, and in the `detach()` function we need to set `allow_tensor_metadata_change_`
# to false to make such changes explicitly illegal, in order to prevent users from
# changing metadata of the detached tensor and expecting the original tensor to also
# be updated.
- func: detach(Tensor(a) self) -> Tensor(a)
  use_c10_dispatcher: full
  variants: function, method

# Like `detach()`, but modifies this `Variable` in-place. This method may
# only be called on non-view `Variable`s. You can use `is_view()` to check
# this. If this `Variable` is a view, throws an `std::runtime_error()`.
- func: detach_(Tensor(a!) self) -> Tensor(a!)
  use_c10_dispatcher: full
  variants: function, method

- func: size.int(Tensor self, int dim) -> int
  use_c10_dispatcher: full
  variants: function, method
  device_guard: False

- func: size.Dimname(Tensor self, Dimname dim) -> int
  variants: function, method
  device_guard: False

- func: slice.Tensor(Tensor(a) self, int dim=0, int start=0, int end=9223372036854775807, int step=1) -> Tensor(a)
  use_c10_dispatcher: full
  variants: function, method
  device_guard: False

- func: slogdet(Tensor self) -> (Tensor sign, Tensor logabsdet)
  use_c10_dispatcher: full
  variants: function, method

- func: smm(Tensor self, Tensor mat2) -> Tensor
  use_c10_dispatcher: full
  variants: function, method

# softmax allows positional dtype, unlike most operators, because kwonly is BC-breaking when loading jit models.
- func: softmax.int(Tensor self, int dim, ScalarType? dtype=None) -> Tensor
  use_c10_dispatcher: full
  variants: function, method

- func: softmax.Dimname(Tensor self, Dimname dim, *, ScalarType? dtype=None) -> Tensor
  variants: function, method

- func: _softmax(Tensor self, int dim, bool half_to_float) -> Tensor
  use_c10_dispatcher: full
  dispatch:
    CPU: softmax_cpu
    CUDA: softmax_cuda
    MkldnnCPU: mkldnn_softmax

- func: _softmax_backward_data(Tensor grad_output, Tensor output, int dim, Tensor self) -> Tensor
  use_c10_dispatcher: full
  dispatch:
    CPU: softmax_backward_cpu
    CUDA: softmax_backward_cuda

- func: unsafe_split.Tensor(Tensor self, int split_size, int dim=0) -> Tensor[]
  use_c10_dispatcher: full
  variants: function, method
  device_guard: False

- func: split.Tensor(Tensor(a) self, int split_size, int dim=0) -> Tensor(a)[]
  use_c10_dispatcher: full
  variants: function, method
  device_guard: False

- func: unsafe_split_with_sizes(Tensor self, int[] split_sizes, int dim=0) -> Tensor[]
  use_c10_dispatcher: full
  variants: function, method
  device_guard: False

- func: split_with_sizes(Tensor(a) self, int[] split_sizes, int dim=0) -> Tensor(a)[]
  use_c10_dispatcher: full
  variants: function, method
  device_guard: False

- func: squeeze(Tensor(a) self) -> Tensor(a)
  use_c10_dispatcher: full
  variants: function, method
  device_guard: False

- func: squeeze.dim(Tensor(a) self, int dim) -> Tensor(a)
  use_c10_dispatcher: full
  variants: function, method
  device_guard: False

- func: squeeze.dimname(Tensor(a) self, Dimname dim) -> Tensor(a)
  variants: function, method
  device_guard: False

- func: squeeze_(Tensor(a!) self) -> Tensor(a!)
  use_c10_dispatcher: full
  variants: method
  device_guard: False

- func: squeeze_.dim(Tensor(a!) self, int dim) -> Tensor(a!)
  use_c10_dispatcher: full
  variants: method
  device_guard: False

- func: squeeze_.dimname(Tensor(a!) self, Dimname dim) -> Tensor(a!)
  variants: method
  device_guard: False

- func: sspaddmm(Tensor self, Tensor mat1, Tensor mat2, *, Scalar beta=1, Scalar alpha=1) -> Tensor
  use_c10_dispatcher: full
  variants: function, method

- func: sspaddmm.out(Tensor self, Tensor mat1, Tensor mat2, *, Scalar beta=1, Scalar alpha=1, Tensor(a!) out) -> Tensor(a!)
  dispatch:
    CPU: _sspaddmm_out_only_sparse
    CUDA: _sspaddmm_out_only_sparse_cuda
    SparseCPU: _sspaddmm_out_cpu
    SparseCUDA: _sspaddmm_out_cuda

- func: stack(Tensor[] tensors, int dim=0) -> Tensor
  use_c10_dispatcher: full

- func: stack.out(Tensor[] tensors, int dim=0, *, Tensor(a!) out) -> Tensor(a!)

- func: hstack(Tensor[] tensors) -> Tensor
  use_c10_dispatcher: full

- func: hstack.out(Tensor[] tensors, *, Tensor(a!) out) -> Tensor(a!)

- func: vstack(Tensor[] tensors) -> Tensor
  use_c10_dispatcher: full

- func: vstack.out(Tensor[] tensors, *, Tensor(a!) out) -> Tensor(a!)

- func: dstack(Tensor[] tensors) -> Tensor
  use_c10_dispatcher: full

- func: dstack.out(Tensor[] tensors, *, Tensor(a!) out) -> Tensor(a!)

# The signature is designed to be consistent with librosa except that it is
# missing the `pad_mode` and `center` arguments, which are taken care of at
# `torch.functional.py`. They shall be moved here once we have mapping between
# Python strings and C++ Enum in codegen.
- func: stft(Tensor self, int n_fft, int? hop_length=None, int? win_length=None, Tensor? window=None, bool normalized=False, bool onesided=True) -> Tensor
  use_c10_dispatcher: full
  variants: function, method

- func: istft(Tensor self, int n_fft, int? hop_length=None, int? win_length=None, Tensor? window=None, bool center=True, bool normalized=False, bool onesided=True, int? length=None) -> Tensor
  use_c10_dispatcher: full
  variants: function, method

- func: stride.int(Tensor self, int dim) -> int
  use_c10_dispatcher: full
  variants: function, method
  device_guard: False

- func: stride.Dimname(Tensor self, Dimname dim) -> int
  variants: function, method
  device_guard: False

- func: sum(Tensor self, *, ScalarType? dtype=None) -> Tensor
  use_c10_dispatcher: full
  variants: function, method

- func: sum.dim_IntList(Tensor self, int[1] dim, bool keepdim=False, *, ScalarType? dtype=None) -> Tensor
  use_c10_dispatcher: full
  variants: function, method

- func: sum.dim_DimnameList(Tensor self, Dimname[1] dim, bool keepdim=False, *, ScalarType? dtype=None) -> Tensor
  variants: function, method

- func: sum.IntList_out(Tensor self, int[1] dim, bool keepdim=False, *, ScalarType? dtype=None, Tensor(a!) out) -> Tensor(a!)

- func: sum.DimnameList_out(Tensor self, Dimname[1] dim, bool keepdim=False, *, ScalarType? dtype=None, Tensor(a!) out) -> Tensor(a!)

- func: nansum(Tensor self, *, ScalarType? dtype=None) -> Tensor
  use_c10_dispatcher: full
  variants: function, method

- func: nansum.dim_IntList(Tensor self, int[1] dim, bool keepdim=False, *, ScalarType? dtype=None) -> Tensor
  use_c10_dispatcher: full
  variants: function, method

- func: nansum.IntList_out(Tensor self, int[1] dim, bool keepdim=False, *, ScalarType? dtype=None, Tensor(a!) out) -> Tensor(a!)

- func: sum_to_size(Tensor self, int[] size) -> Tensor
  use_c10_dispatcher: full
  variants: method
  device_guard: False

- func: sqrt(Tensor self) -> Tensor
  use_c10_dispatcher: full
  variants: function, method

- func: sqrt_(Tensor(a!) self) -> Tensor(a!)
  use_c10_dispatcher: full
  variants: function, method

- func: sqrt.out(Tensor self, *, Tensor(a!) out) -> Tensor(a!)

- func: square(Tensor self) -> Tensor
  use_c10_dispatcher: full
  variants: function, method

- func: square_(Tensor(a!) self) -> Tensor(a!)
  use_c10_dispatcher: full
  variants: function, method

- func: std(Tensor self, bool unbiased=True) -> Tensor
  use_c10_dispatcher: full
  variants: function, method

- func: std.dim(Tensor self, int[1] dim, bool unbiased=True, bool keepdim=False) -> Tensor
  use_c10_dispatcher: full
  variants: function, method

- func: std_mean(Tensor self, bool unbiased=True) -> (Tensor, Tensor)
  use_c10_dispatcher: full
  variants: function

- func: std_mean.dim(Tensor self, int[1] dim, bool unbiased=True, bool keepdim=False) -> (Tensor, Tensor)
  use_c10_dispatcher: full
  variants: function

- func: std_mean.names_dim(Tensor self, Dimname[1] dim, bool unbiased=True, bool keepdim=False) -> (Tensor, Tensor)
  variants: function

- func: std.out(Tensor self, int[1] dim, bool unbiased=True, bool keepdim=False, *, Tensor(a!) out) -> Tensor(a!)

- func: std.names_dim(Tensor self, Dimname[1] dim, bool unbiased=True, bool keepdim=False) -> Tensor
  variants: function, method

- func: std.names_out(Tensor self, Dimname[1] dim, bool unbiased=True, bool keepdim=False, *, Tensor(a!) out) -> Tensor(a!)

- func: prod(Tensor self, *, ScalarType? dtype=None) -> Tensor
  use_c10_dispatcher: full
  variants: function, method

- func: prod.dim_int(Tensor self, int dim, bool keepdim=False, *, ScalarType? dtype=None) -> Tensor
  use_c10_dispatcher: full
  variants: function, method

- func: prod.int_out(Tensor self, int dim, bool keepdim=False, *, ScalarType? dtype=None, Tensor(a!) out) -> Tensor(a!)

- func: prod.dim_Dimname(Tensor self, Dimname dim, bool keepdim=False, *, ScalarType? dtype=None) -> Tensor
  variants: function, method

- func: prod.Dimname_out(Tensor self, Dimname dim, bool keepdim=False, *, ScalarType? dtype=None, Tensor(a!) out) -> Tensor(a!)

- func: t(Tensor(a) self) -> Tensor(a)
  use_c10_dispatcher: full
  device_guard: False
  variants: function, method

- func: t_(Tensor(a!) self) -> Tensor(a!)
  use_c10_dispatcher: full
  device_guard: False
  variants: method

- func: tan(Tensor self) -> Tensor
  use_c10_dispatcher: full
  variants: function, method

- func: tan_(Tensor(a!) self) -> Tensor(a!)
  use_c10_dispatcher: full
  variants: function, method

- func: tan.out(Tensor self, *, Tensor(a!) out) -> Tensor(a!)

- func: tanh(Tensor self) -> Tensor
  use_c10_dispatcher: full
  variants: function, method
  dispatch:
    CPU, CUDA: tanh
    QuantizedCPU: tanh_quantized_cpu

- func: tanh_(Tensor(a!) self) -> Tensor(a!)
  use_c10_dispatcher: full
  variants: function, method

- func: tanh.out(Tensor self, *, Tensor(a!) out) -> Tensor(a!)

- func: tensordot(Tensor self, Tensor other, int[] dims_self, int[] dims_other) -> Tensor
  use_c10_dispatcher: full
  variants: function

# TODO: namespace threshold in 'nn'
- func: threshold(Tensor self, Scalar threshold, Scalar value) -> Tensor
  use_c10_dispatcher: full
  variants: function
  dispatch:
    CPU: threshold
    CUDA: threshold_cuda
    QuantizedCPU: threshold_quantized_cpu

- func: threshold_(Tensor(a!) self, Scalar threshold, Scalar value) -> Tensor(a!)
  use_c10_dispatcher: full
  variants: function
  dispatch:
    CPU: threshold_
    CUDA: threshold__cuda

- func: threshold.out(Tensor self, Scalar threshold, Scalar value, *, Tensor(a!) out) -> Tensor(a!)
  dispatch:
    CPU: threshold_out
    CUDA: threshold_out_cuda

- func: threshold_backward(Tensor grad_output, Tensor self, Scalar threshold) -> Tensor
  use_c10_dispatcher: full
  variants: function
  dispatch:
    CPU: threshold_backward
    CUDA: threshold_backward_cuda

- func: transpose.int(Tensor(a) self, int dim0, int dim1) -> Tensor(a)
  use_c10_dispatcher: full
  variants: function, method
  device_guard: False

- func: transpose.Dimname(Tensor(a) self, Dimname dim0, Dimname dim1) -> Tensor(a)
  variants: function, method
  device_guard: False

- func: _mkldnn_transpose(Tensor self, int dim0, int dim1) -> Tensor
  use_c10_dispatcher: full
  device_guard: False
  dispatch:
    MkldnnCPU: mkldnn_transpose

- func: transpose_(Tensor(a!) self, int dim0, int dim1) -> Tensor(a!)
  use_c10_dispatcher: full
  variants: method
  device_guard: False

- func: _mkldnn_transpose_(Tensor(a!) self, int dim0, int dim1) -> Tensor(a!)
  use_c10_dispatcher: full
  device_guard: False
  dispatch:
    MkldnnCPU: mkldnn_transpose_

- func: one_hot(Tensor self, int num_classes=-1) -> Tensor
  use_c10_dispatcher: full
  python_module: nn
  variants: function

- func: flip(Tensor self, int[] dims) -> Tensor
  use_c10_dispatcher: full
  variants: function, method
  dispatch:
    CPU: flip_cpu
    CUDA: flip_cuda

- func: fliplr(Tensor self) -> Tensor
  use_c10_dispatcher: full
  variants: function, method

- func: flipud(Tensor self) -> Tensor
  use_c10_dispatcher: full
  variants: function, method

- func: roll(Tensor self, int[1] shifts, int[1] dims=[]) -> Tensor
  use_c10_dispatcher: full
  variants: function, method
  dispatch:
    CPU: roll_cpu
    CUDA: roll_cuda

# default int[] value [0,1] should not add space after comma, since codegen parser uses ', ' to split args

- func: rot90(Tensor self, int k=1, int[] dims=[0,1]) -> Tensor
  use_c10_dispatcher: full
  variants: function, method

- func: trapz.x(Tensor y, Tensor x, *, int dim=-1) -> Tensor
  use_c10_dispatcher: full

- func: trapz.dx(Tensor y, *, float dx=1, int dim=-1) -> Tensor
  use_c10_dispatcher: full

- func: _trilinear(Tensor i1, Tensor i2, Tensor i3, int[] expand1, int[] expand2, int[] expand3, int[] sumdim, int unroll_dim=1) -> Tensor
  use_c10_dispatcher: full

- func: triplet_margin_loss(Tensor anchor, Tensor positive, Tensor negative, float margin=1.0, float p=2, float eps=1e-06, bool swap=False, int reduction=Mean) -> Tensor
  use_c10_dispatcher: full

- func: true_divide.Tensor(Tensor self, Tensor other) -> Tensor
  use_c10_dispatcher: full
  variants: function, method
  dispatch:
    CPU, CUDA: true_divide
    SparseCPU, SparseCUDA: true_divide_sparse

- func: true_divide_.Tensor(Tensor(a!) self, Tensor other) -> Tensor(a!)
  use_c10_dispatcher: full
  variants: method
  dispatch:
    CPU, CUDA: true_divide_
    SparseCPU, SparseCUDA: true_divide_sparse_

- func: true_divide.out(Tensor self, Tensor other, *, Tensor(a!) out) -> Tensor(a!)
  dispatch:
    CPU, CUDA: true_divide_out
    SparseCPU, SparseCUDA: true_divide_out_sparse_zerodim

- func: true_divide.Scalar(Tensor self, Scalar other) -> Tensor
  use_c10_dispatcher: full
  variants: function, method

- func: true_divide_.Scalar(Tensor(a!) self, Scalar other) -> Tensor(a!)
  use_c10_dispatcher: full
  variants: method

- func: trunc(Tensor self) -> Tensor
  use_c10_dispatcher: full
  variants: function, method

- func: trunc_(Tensor(a!) self) -> Tensor(a!)
  use_c10_dispatcher: full
  variants: function, method

- func: trunc.out(Tensor self, *, Tensor(a!) out) -> Tensor(a!)

# Alias for trunc
- func: fix(Tensor self) -> Tensor
  use_c10_dispatcher: full
  variants: function, method

- func: fix_(Tensor(a!) self) -> Tensor(a!)
  use_c10_dispatcher: full
  variants: function, method

- func: fix.out(Tensor self, *, Tensor(a!) out) -> Tensor(a!)

- func: type_as(Tensor self, Tensor other) -> Tensor
  use_c10_dispatcher: full
  variants: method

- func: _has_compatible_shallow_copy_type(Tensor self, Tensor from) -> bool
  use_c10_dispatcher: full
  variants: function

- func: _unique(Tensor self, bool sorted=True, bool return_inverse=False) -> (Tensor, Tensor)
  use_c10_dispatcher: full
  variants: function
  dispatch:
    CPU: _unique_cpu
    CUDA: _unique_cuda

- func: unique_dim(Tensor self, int dim, bool sorted=True, bool return_inverse=False, bool return_counts=False) -> (Tensor, Tensor, Tensor)
  use_c10_dispatcher: full
  variants: function
  dispatch:
    CPU: unique_dim_cpu
    CUDA: unique_dim_cuda

- func: unique_consecutive(Tensor self, bool return_inverse=False, bool return_counts=False, int? dim=None) -> (Tensor, Tensor, Tensor)
  use_c10_dispatcher: full
  variants: function
  dispatch:
    CPU: unique_consecutive_cpu
    CUDA: unique_consecutive_cuda

- func: unique_dim_consecutive(Tensor self, int dim, bool return_inverse=False, bool return_counts=False) -> (Tensor, Tensor, Tensor)
  use_c10_dispatcher: full
  variants: function
  dispatch:
    CPU: unique_dim_consecutive_cpu
    CUDA: unique_dim_consecutive_cuda

# _unique and _unique_dim are fragile and modifying them easily cause internal break
# the below operator is a temporary hack for adding return_counts support
# Please don't rely on these two operators, they will be removed soon

- func: _unique2(Tensor self, bool sorted=True, bool return_inverse=False, bool return_counts=False) -> (Tensor, Tensor, Tensor)
  use_c10_dispatcher: full
  variants: function
  dispatch:
    CPU: _unique2_cpu
    CUDA: _unique2_cuda

- func: _unsafe_view(Tensor self, int[] size) -> Tensor
  use_c10_dispatcher: full

- func: unsqueeze(Tensor(a) self, int dim) -> Tensor(a)
  use_c10_dispatcher: full
  variants: function, method
  device_guard: False

- func: unsqueeze_(Tensor(a!) self, int dim) -> Tensor(a!)
  use_c10_dispatcher: full
  variants: method
  device_guard: False

- func: vander(Tensor x, int? N=None, bool increasing=False) -> Tensor
  use_c10_dispatcher: full

- func: var(Tensor self, bool unbiased=True) -> Tensor
  use_c10_dispatcher: full
  variants: function, method

- func: var.dim(Tensor self, int[1] dim, bool unbiased=True, bool keepdim=False) -> Tensor
  use_c10_dispatcher: full
  variants: function, method

- func: var.out(Tensor self, int[1] dim, bool unbiased=True, bool keepdim=False, *, Tensor(a!) out) -> Tensor(a!)

- func: var.names_dim(Tensor self, Dimname[1] dim, bool unbiased=True, bool keepdim=False) -> Tensor
  variants: function, method

- func: var.names_out(Tensor self, Dimname[1] dim, bool unbiased=True, bool keepdim=False, *, Tensor(a!) out) -> Tensor(a!)

- func: var_mean(Tensor self, bool unbiased=True) -> (Tensor, Tensor)
  use_c10_dispatcher: full
  variants: function

- func: var_mean.dim(Tensor self, int[1] dim, bool unbiased=True, bool keepdim=False) -> (Tensor, Tensor)
  use_c10_dispatcher: full
  variants: function

- func: var_mean.names_dim(Tensor self, Dimname[1] dim, bool unbiased=True, bool keepdim=False) -> (Tensor, Tensor)
  variants: function

- func: view_as(Tensor(a) self, Tensor other) -> Tensor(a)
  use_c10_dispatcher: full
  variants: method
  device_guard: False

# we define both of these because 'where' does the broadcast and '_s_where' doesn't;
# this allows us to implicitly calculate the broadcast derivative, while only dealing with the
# _s_where derivative.
- func: where.self(Tensor condition, Tensor self, Tensor other) -> Tensor
  use_c10_dispatcher: full
  variants: function, method

- func: where.ScalarSelf(Tensor condition, Scalar self, Tensor other) -> Tensor
  use_c10_dispatcher: full
  variants: function

- func: where.ScalarOther(Tensor condition, Tensor self, Scalar other) -> Tensor
  use_c10_dispatcher: full
  variants: function

- func: where.Scalar(Tensor condition, Scalar self, Scalar other) -> Tensor
  use_c10_dispatcher: full
  variants: function

- func: where(Tensor condition) -> Tensor[]
  use_c10_dispatcher: full
  variants: function

- func: _s_where(Tensor condition, Tensor self, Tensor other) -> Tensor
  use_c10_dispatcher: full
  variants: function

- func: norm_except_dim(Tensor v, int pow=2, int dim=0) -> Tensor
  use_c10_dispatcher: full
  variants: function

# VariableType::_weight_norm does not want to be given a gap in the autograd graph,
# so we don't define "dispatch" variants for it.
- func: _weight_norm(Tensor v, Tensor g, int dim=0) -> Tensor
  use_c10_dispatcher: full
  variants: function

- func: _weight_norm_cuda_interface(Tensor v, Tensor g, int dim=0) -> (Tensor, Tensor)
  use_c10_dispatcher: full
  variants: function
  dispatch:
    CUDA: weight_norm_cuda

- func: _weight_norm_cuda_interface_backward(Tensor grad_w, Tensor saved_v, Tensor saved_g, Tensor saved_norms, int dim) -> (Tensor, Tensor)
  use_c10_dispatcher: full
  variants: function
  dispatch:
    CUDA: weight_norm_cuda_backward

- func: _weight_norm_differentiable_backward(Tensor grad_w, Tensor saved_v, Tensor saved_g, Tensor saved_norms, int dim) -> (Tensor, Tensor)
  use_c10_dispatcher: full
  variants: function

- func: zeros.names(int[] size, *, Dimname[]? names, ScalarType? dtype=None, Layout? layout=None, Device? device=None, bool? pin_memory=None) -> Tensor
  device_guard: False

- func: zeros(int[] size, *, ScalarType? dtype=None, Layout? layout=None, Device? device=None, bool? pin_memory=None) -> Tensor
  use_c10_dispatcher: full

- func: zeros.out(int[] size, *, Tensor(a!) out) -> Tensor(a!)

- func: zeros_like(Tensor self, *, ScalarType? dtype=None, Layout? layout=None, Device? device=None, bool? pin_memory=None, MemoryFormat? memory_format=None) -> Tensor
  use_c10_dispatcher: full

- func: _standard_gamma_grad(Tensor self, Tensor output) -> Tensor
  use_c10_dispatcher: full
  variants: function
  dispatch:
    CPU: _standard_gamma_grad_cpu
    CUDA: _standard_gamma_grad_cuda

- func: _standard_gamma(Tensor self, Generator? generator=None) -> Tensor
  variants: function
  dispatch:
    CPU: _s_gamma_cpu
    CUDA: _s_gamma_cuda

- func: _dirichlet_grad(Tensor x, Tensor alpha, Tensor total) -> Tensor
  use_c10_dispatcher: full
  dispatch:
    CPU: _dirichlet_grad_cpu
    CUDA: _dirichlet_grad_cuda

- func: _sample_dirichlet(Tensor self, Generator? generator=None) -> Tensor
  variants: function
  dispatch:
    CPU: _s_dirichlet_cpu
    CUDA: _s_dirichlet_cuda

- func: poisson(Tensor self, Generator? generator=None) -> Tensor
  dispatch:
    CPU: _s_poisson_cpu
    CUDA: _s_poisson_cuda

- func: binomial(Tensor count, Tensor prob, Generator? generator=None) -> Tensor
  dispatch:
    CPU: _s_binomial_cpu
    CUDA: _s_binomial_cuda

# When more variants get ported to native, this dispatch will get more
# complicated

- func: native_norm(Tensor self, Scalar p=2) -> Tensor
  use_c10_dispatcher: full
  dispatch:
    SparseCPU, SparseCUDA: norm_sparse

- func: native_norm.ScalarOpt_dim_dtype(Tensor self, Scalar? p, int[1] dim, bool keepdim, ScalarType? dtype) -> Tensor
  use_c10_dispatcher: full
  dispatch:
    SparseCPU, SparseCUDA: norm_sparse

# TODO: reduce signatures down to one when optional args is available
- func: _sparse_sum(Tensor self) -> Tensor
  use_c10_dispatcher: full

- func: _sparse_sum.dtype(Tensor self, *, ScalarType dtype) -> Tensor
  use_c10_dispatcher: full

- func: _sparse_sum.dim(Tensor self, int[1] dim) -> Tensor
  use_c10_dispatcher: full

- func: _sparse_sum.dim_dtype(Tensor self, int[1] dim, *, ScalarType dtype) -> Tensor
  use_c10_dispatcher: full

- func: _sparse_sum_backward(Tensor grad, Tensor self, int[] dim) -> Tensor
  use_c10_dispatcher: full
  dispatch:
      SparseCPU: _sparse_sum_backward_cpu
      SparseCUDA: _sparse_sum_backward_cuda

- func: _sparse_softmax.int(Tensor self, int dim, ScalarType? dtype=None) -> Tensor
  use_c10_dispatcher: full
  variants: function

- func: _sparse_softmax.Dimname(Tensor self, Dimname dim, *, ScalarType? dtype=None) -> Tensor
  variants: function

- func: _sparse_softmax(Tensor self, int dim, bool half_to_float) -> Tensor
  use_c10_dispatcher: full
  dispatch:
    SparseCPU: softmax_sparse_cpu

- func: _sparse_softmax_backward_data(Tensor grad_output, Tensor output, int dim, Tensor self) -> Tensor
  use_c10_dispatcher: full
  dispatch:
    SparseCPU: softmax_backward_sparse_cpu

- func: _sparse_log_softmax.int(Tensor self, int dim, ScalarType? dtype=None) -> Tensor
  use_c10_dispatcher: full
  variants: function

- func: _sparse_log_softmax.Dimname(Tensor self, Dimname dim, *, ScalarType? dtype=None) -> Tensor
  variants: function

- func: _sparse_log_softmax(Tensor self, int dim, bool half_to_float) -> Tensor
  use_c10_dispatcher: full
  dispatch:
    SparseCPU: log_softmax_sparse_cpu

- func: _sparse_log_softmax_backward_data(Tensor grad_output, Tensor output, int dim, Tensor self) -> Tensor
  use_c10_dispatcher: full
  dispatch:
    SparseCPU: log_softmax_backward_sparse_cpu

- func: norm.ScalarOpt_dtype(Tensor self, Scalar? p, *, ScalarType dtype) -> Tensor
  use_c10_dispatcher: full
  variants: function, method

- func: norm.Scalar(Tensor self, Scalar p=2) -> Tensor
  use_c10_dispatcher: full
  variants: function, method

- func: norm.ScalarOpt_dim_dtype(Tensor self, Scalar? p, int[1] dim, bool keepdim, *, ScalarType dtype) -> Tensor
  use_c10_dispatcher: full
  variants: function, method

- func: norm.ScalarOpt_dim(Tensor self, Scalar? p, int[1] dim, bool keepdim=False) -> Tensor
  use_c10_dispatcher: full
  variants: function, method

- func: norm.dtype_out(Tensor self, Scalar? p, int[1] dim, bool keepdim, *, ScalarType dtype, Tensor(a!) out) -> Tensor(a!)

- func: norm.out(Tensor self, Scalar? p, int[1] dim, bool keepdim=False, *, Tensor(a!) out) -> Tensor(a!)

- func: norm.names_ScalarOpt_dim_dtype(Tensor self, Scalar? p, Dimname[1] dim, bool keepdim, *, ScalarType dtype) -> Tensor
  variants: function, method

- func: norm.names_ScalarOpt_dim(Tensor self, Scalar? p, Dimname[1] dim, bool keepdim=False) -> Tensor
  variants: function, method

- func: norm.names_dtype_out(Tensor self, Scalar? p, Dimname[1] dim, bool keepdim, *, ScalarType dtype, Tensor(a!) out) -> Tensor(a!)

- func: norm.names_out(Tensor self, Scalar? p, Dimname[1] dim, bool keepdim=False, *, Tensor(a!) out) -> Tensor(a!)

- func: frobenius_norm(Tensor self) -> Tensor
  use_c10_dispatcher: full
  variants: function

- func: frobenius_norm.dim(Tensor self, int[1] dim, bool keepdim=False) -> Tensor
  use_c10_dispatcher: full
  variants: function

- func: frobenius_norm.out(Tensor self, int[1] dim, bool keepdim=False, *, Tensor(a!) out) -> Tensor(a!)
  variants: function

- func: nuclear_norm(Tensor self, bool keepdim=False) -> Tensor
  use_c10_dispatcher: full
  variants: function

- func: nuclear_norm.out(Tensor self, bool keepdim=False, *, Tensor(a!) out) -> Tensor(a!)
  variants: function

- func: nuclear_norm.dim(Tensor self, int[2] dim, bool keepdim=False) -> Tensor
  use_c10_dispatcher: full
  variants: function

- func: nuclear_norm.dim_out(Tensor self, int[2] dim, bool keepdim=False, *, Tensor(a!) out) -> Tensor(a!)
  variants: function

- func: clone(Tensor self, *, MemoryFormat? memory_format=None) -> Tensor
  use_c10_dispatcher: full
  variants: function, method
  dispatch:
    CPU, CUDA: clone
    SparseCPU, SparseCUDA: clone_sparse
    MkldnnCPU: mkldnn_clone
    QuantizedCPU, QuantizedCUDA: quantized_clone

- func: resize_as_(Tensor(a!) self, Tensor the_template, *, MemoryFormat? memory_format=None) -> Tensor(a!)
  use_c10_dispatcher: full
  variants: function, method

- func: pow.Tensor_Scalar_out(Tensor self, Scalar exponent, *, Tensor(a!) out) -> Tensor(a!)
  dispatch:
    CPU, CUDA: pow_out
    SparseCPU, SparseCUDA: pow_out_sparse_scalar

- func: pow.Tensor_Scalar(Tensor self, Scalar exponent) -> Tensor
  use_c10_dispatcher: full
  variants: function, method
  dispatch:
    CPU, CUDA: pow
    SparseCPU, SparseCUDA: pow_sparse_scalar

- func: zero_(Tensor(a!) self) -> Tensor(a!)
  use_c10_dispatcher: full
  variants: method, function
  dispatch:
    CPU, CUDA: zero_
    SparseCPU, SparseCUDA: zero_sparse_
    MkldnnCPU: mkldnn_zero_

- func: sub.out(Tensor self, Tensor other, *, Scalar alpha=1, Tensor(a!) out) -> Tensor(a!)
  dispatch:
    CPU, CUDA: sub_out
    SparseCPU, SparseCUDA: sub_out_sparse

- func: sub.Tensor(Tensor self, Tensor other, *, Scalar alpha=1) -> Tensor
  use_c10_dispatcher: full
  variants: function, method
  dispatch:
    CPU, CUDA: sub
    SparseCPU, SparseCUDA: sub_sparse

- func: sub_.Tensor(Tensor(a!) self, Tensor other, *, Scalar alpha=1) -> Tensor(a!)
  use_c10_dispatcher: full
  variants: method
  dispatch:
    CPU, CUDA: sub_
    SparseCPU, SparseCUDA: sub_sparse_

# For C++ only, until we have conversion from C++ numbers to Tensor
- func: sub.Scalar(Tensor self, Scalar other, Scalar alpha=1) -> Tensor
  use_c10_dispatcher: full
  variants: function, method

- func: sub_.Scalar(Tensor(a!) self, Scalar other, Scalar alpha=1) -> Tensor(a!)
  use_c10_dispatcher: full
  variants: method

# subtract, alias for sub
- func: subtract.out(Tensor self, Tensor other, *, Scalar alpha=1, Tensor(a!) out) -> Tensor(a!)

- func: subtract.Tensor(Tensor self, Tensor other, *, Scalar alpha=1) -> Tensor
  use_c10_dispatcher: full
  variants: function, method

- func: subtract_.Tensor(Tensor(a!) self, Tensor other, *, Scalar alpha=1) -> Tensor(a!)
  use_c10_dispatcher: full
  variants: method

# For C++ only, until we have conversion from C++ numbers to Tensor
- func: subtract.Scalar(Tensor self, Scalar other, Scalar alpha=1) -> Tensor
  use_c10_dispatcher: full
  variants: function, method

- func: subtract_.Scalar(Tensor(a!) self, Scalar other, Scalar alpha=1) -> Tensor(a!)
  use_c10_dispatcher: full
  variants: method

- func: rsub.Tensor(Tensor self, Tensor other, *, Scalar alpha=1) -> Tensor
  use_c10_dispatcher: full
  variants: function

# For C++ only, until we have conversion from C++ numbers to Tensor
- func: rsub.Scalar(Tensor self, Scalar other, Scalar alpha=1) -> Tensor
  use_c10_dispatcher: full
  variants: function

# Functionally the same as addmm, but we give it a different derivative formula
# that doesn't propagate gradients to non-present entries on sparse.
- func: _sparse_addmm(Tensor self, Tensor sparse, Tensor dense, *, Scalar beta=1, Scalar alpha=1) -> Tensor
  use_c10_dispatcher: full

- func: addmm.out(Tensor self, Tensor mat1, Tensor mat2, *, Scalar beta=1, Scalar alpha=1, Tensor(a!) out) -> Tensor(a!)
  dispatch:
    CPU: addmm_cpu_out
    CUDA: addmm_out_cuda
    SparseCPU: addmm_out_sparse_dense_cpu
    SparseCUDA: addmm_out_sparse_dense_cuda

- func: addmm(Tensor self, Tensor mat1, Tensor mat2, *, Scalar beta=1, Scalar alpha=1) -> Tensor
  use_c10_dispatcher: full
  variants: function, method
  dispatch:
    CPU: addmm_cpu
    CUDA: addmm_cuda
    SparseCPU: addmm_sparse_dense_cpu
    SparseCUDA: addmm_sparse_dense_cuda

- func: addmm_(Tensor(a!) self, Tensor mat1, Tensor mat2, *, Scalar beta=1, Scalar alpha=1) -> Tensor(a!)
  use_c10_dispatcher: full
  variants: method
  dispatch:
    CPU: addmm_cpu_
    CUDA: addmm__cuda
    # Warning!  For whatever reason, the inplace sparse addmm is NON
    # broadcasting
    SparseCPU: s_addmm_sparse_dense_cpu_
    SparseCUDA: s_addmm_sparse_dense_cuda_

# NOTE [ Sparse: autograd and API ]
#
#
# Sparse Tensor Constructors
# ~~~~~~~~~~~~~~~~~~~~~~~~~~
#
# The API entry points to sparse tensor construction should be
# `sparse_coo tensor` and `_sparse_coo_tensor_unsafe`. Depending on whether the
# indices and values tensors are given, they eventually dispatch to either
# `sparse_coo_tensor_with_dims` or `sparse_coo_tensor_with_dims_and_tensors`.
#
# The autograd support for ctor is implement on `sparse_coo_tensor_with_dims_and_tensors`.
#
# The API methods `sparse_coo tensor` and `_sparse_coo_tensor_unsafe`
# **must not** have specific type dispatches because otherwise codegen will
# consider them as abstract methods (see Note [Abstract ATen methods]), dispatch
# using **Tensor** type, and thus lose autograd tracking on the actual method
# they dispatch to, e.g., `sparse_coo_tensor_with_dims_and_tensors`.
#
#
# Sparse Methods API Design
# ~~~~~~~~~~~~~~~~~~~~~~~~~
#
# Goals: 1. Flexible API for users to write custom sparse ops
#        2. ctor and member accessor with autograd support
#
# To achieve 1, we need to provide a set of *dangerous* APIs (dangerous in the
# sense that misusing them will break sparse tensor invariant and may out in
# unexpected behavior, e.g., crash). These methods are all prefixed with
# underscore "_" to indicate that they should be used with care. We provide:
#
#   + `_indices()`: returns the *raw* indices within the sparse tensor (not just
#                   sharing storage). Any inplace operation will change the
#                   actual indices, including t_, set_, as_strided_, resize_,
#                   etc.
#   + `_values()`: returns the *raw* values within the sparse tensor. Similar
#                  semantics as `_indices()`
#   + `_nnz()`: returns the number of non-zero entries. This will always be
#               determined by the shapes of indices and values.
#   + `_coalesced_(bool)`: inplace sets whether the tensor is coalesced, and
#                          returns itself.
#
# These methods are very useful in writing new operations, e.g., a custom
# autograd Function.
#
# We also provide other public *safe* APIs:
#   + `indices()`: returns a **view** of the indices tensor if the sparse tensor
#                  is **coalesced**.
#   + `values()`: returns a **view** of the values tensor if the containing
#                 sparse tensor is **coalesced**.
#   + `sparse_dim()`: number of sparse dimensions
#   + `dense_dim()`: number of dense dimensions
#   + `is_coalesced()`: whether the sparse tensor is coalesced
#
# `_indices()` and `_values()` should returns the raw indices and values dense
# tensors within a sparse tensor. They can be quite unsafe with inplace
# operations like `t_()`, and exposes uncoalesced indices and values. The public
# recommended API is `indices()` and `values()`, both of which first check that
# the tensor is coalesced and return views on those tensors.
#
#
# Autograd Support
# ~~~~~~~~~~~~~~~~
#
# Autograd is supported on `values()` and sparse tensor ctor with indices and
# values tensors. E.g., `torch.sparse_coo_tensor(i, v).values().sum()` is
# differentiable w.r.t. `v`.
#
# NB: The `values()` and `_values()` operators are special in that they are
# layout-aware, i.e., the output depends not just on the data it represents, but
# also on the input layout details (in this case, the `indices` tensor). See
# NOTE [ as_strided Backward and layout-aware/agnostic autograd ] in Functions.cpp
# for discussion on layout-aware vs layout-agnostic autograd. Since PyTorch ops
# operate in the layout-agnostic mode, similar to `as_strided`, backward of
# these two operators need to consider them in a layout-agnostic way:
#   + `values()`:
#     Input is coalesced.
#     We just pretend having `input.indices()` as an additional argument
#     `input_indices`, then forward is similar to
#     `input.to(kStrided).index_select(input_indices)` regardless of the layout.
#     Note that `values()` normally is layout-aware even if we constrain
#     ourselves on sparse inputs since it may include all zeros values entries
#     as "present" entries.
#   + `_values()`:
#     Input may be uncoalesced.
#     It is not straightforward to construct a layout-agnostic version because
#     duplicate indices entries may exist and additional parameterization is
#     needed to distribute the value into different values entries. Furthermore,
#     this op is intended to provide ways to write custom sparse ops, rather
#     than being used in autograd graph, so it is marked as *non-differentiable*
#     in derivatives.yaml.
#
# Before reading the following, see NOTE [ Autograd Variable Views ] in
# variable.h for details on views that are tracked by autograd, and views that
# are not.
#
# Moreover, these methods return tensors that share storage with inputs, so we
# mark these methods as view ops to support autograd history tracking.
# The sparse tensor ctor output should technically be view of both input indices
# and values tensors, but currently we only support setting as view of a single
# Variable, so it is only view of the values tensor.
# TODO: clone indices in sparse tensor ctor.
#
# For other methods that return outputs that share storage with inputs, i.e.,
# `indices()` and `_indices()`. We mark their outputs as non-differentiable, so
# the view relation is not tracked by autograd, but the version counter is still
# shared. In other words, their outputs are non-differentiable views of the
# sparse tensor.

# FIXME: would be nicer if TensorOptions was optional based; not adding default arguments for options given
# the default would never make sense.
- func: sparse_coo_tensor.size(int[] size, *, ScalarType? dtype=None, Layout? layout=None, Device? device=None, bool? pin_memory=False) -> Tensor
  use_c10_dispatcher: full

- func: sparse_coo_tensor.indices(Tensor indices, Tensor values, *, ScalarType? dtype=None, Layout? layout=None, Device? device=None, bool? pin_memory=None) -> Tensor
  use_c10_dispatcher: full

- func: sparse_coo_tensor.indices_size(Tensor indices, Tensor values, int[] size, *, ScalarType? dtype=None, Layout? layout=None, Device? device=None, bool? pin_memory=None) -> Tensor
  use_c10_dispatcher: full

- func: _sparse_coo_tensor_unsafe(Tensor indices, Tensor values, int[] size, *, ScalarType? dtype=None, Layout? layout=None, Device? device=None, bool? pin_memory=None) -> Tensor
  use_c10_dispatcher: full

- func: _validate_sparse_coo_tensor_args(Tensor indices, Tensor values, int[] size) -> ()
  use_c10_dispatcher: full

- func: _sparse_coo_tensor_with_dims(int sparse_dim, int dense_dim, int[] size, *, ScalarType? dtype=None, Layout? layout=None, Device? device=None, bool? pin_memory=False) -> Tensor
  use_c10_dispatcher: full
  dispatch:
    SparseCPU, SparseCUDA: new_with_dims_sparse

- func: _sparse_coo_tensor_with_dims_and_tensors(int sparse_dim, int dense_dim, int[] size, Tensor indices, Tensor values, *, ScalarType? dtype=None, Layout? layout=None, Device? device=None, bool? pin_memory=False) -> Tensor
  use_c10_dispatcher: full
  dispatch:
    SparseCPU, SparseCUDA: new_with_dims_and_tensor_sparse

- func: sparse_resize_(Tensor(a!) self, int[] size, int sparse_dim, int dense_dim) -> Tensor(a!)
  use_c10_dispatcher: full
  variants: method
  dispatch:
    SparseCPU, SparseCUDA: sparse_resize_

- func: sparse_resize_and_clear_(Tensor(a!) self, int[] size, int sparse_dim, int dense_dim) -> Tensor(a!)
  use_c10_dispatcher: full
  variants: method
  dispatch:
    SparseCPU, SparseCUDA: sparse_resize_and_clear_

- func: sparse_mask(Tensor self, Tensor mask) -> Tensor
  use_c10_dispatcher: full
  variants: method
  dispatch:
    SparseCPU: sparse_mask_cpu
    SparseCUDA: sparse_mask_cuda

- func: to_dense(Tensor self) -> Tensor
  use_c10_dispatcher: full
  variants: method
  dispatch:
    SparseCPU, SparseCUDA: sparse_to_dense
    MkldnnCPU: mkldnn_to_dense

- func: to_dense_backward(Tensor grad, Tensor input) -> Tensor
  use_c10_dispatcher: full

- func: sparse_dim(Tensor self) -> int
  use_c10_dispatcher: full
  variants: method
  dispatch:
    SparseCPU, SparseCUDA: sparse_dim_sparse
  device_guard: False

# legacy method
- func: _dimI(Tensor self) -> int
  use_c10_dispatcher: full
  variants: method
  dispatch:
    SparseCPU, SparseCUDA: sparse_dim_sparse
  device_guard: False

- func: dense_dim(Tensor self) -> int
  use_c10_dispatcher: full
  variants: method
  dispatch:
    SparseCPU, SparseCUDA: dense_dim_sparse
  device_guard: False

# legacy method
- func: _dimV(Tensor self) -> int
  use_c10_dispatcher: full
  variants: method
  dispatch:
    SparseCPU, SparseCUDA: dense_dim_sparse
  device_guard: False

- func: _nnz(Tensor self) -> int
  use_c10_dispatcher: full
  variants: method
  dispatch:
    SparseCPU, SparseCUDA: _nnz_sparse
  device_guard: False

- func: coalesce(Tensor self) -> Tensor
  use_c10_dispatcher: full
  variants: method
  dispatch:
    SparseCPU: coalesce_sparse_cpu
    SparseCUDA: coalesce_sparse_cuda

- func: is_coalesced(Tensor self) -> bool
  use_c10_dispatcher: full
  variants: method
  dispatch:
    SparseCPU, SparseCUDA: is_coalesced_sparse
  device_guard: False

- func: _indices(Tensor(a) self) -> Tensor(a)
  use_c10_dispatcher: full
  variants: method
  dispatch:
    SparseCPU, SparseCUDA: _indices_sparse
  device_guard: False

- func: _values(Tensor(a) self) -> Tensor(a)
  use_c10_dispatcher: full
  variants: method
  dispatch:
    SparseCPU, SparseCUDA: _values_sparse
  device_guard: False

# This method doesn't do any check but only directly sets the flag. So it can be
# a bit unsafe. Similar to _indices and _values, this is useful for implementing
# custom sparse operations in Python/C++ extension.
- func: _coalesced_(Tensor(a!) self, bool coalesced) -> Tensor(a!)
  use_c10_dispatcher: full
  variants: method
  dispatch:
    SparseCPU, SparseCUDA: _coalesced_sparse_
  device_guard: False

- func: indices(Tensor(a) self) -> Tensor(a)
  use_c10_dispatcher: full
  variants: method
  dispatch:
    SparseCPU, SparseCUDA: indices_sparse
  device_guard: False

- func: values(Tensor(a) self) -> Tensor(a)
  use_c10_dispatcher: full
  variants: method
  dispatch:
    SparseCPU, SparseCUDA: values_sparse
  device_guard: False

- func: hspmm.out(Tensor mat1, Tensor mat2, *, Tensor(a!) out) -> Tensor(a!)
  dispatch:
    SparseCPU: hspmm_out_sparse_cpu
    SparseCUDA: hspmm_out_sparse_cuda

- func: hspmm(Tensor mat1, Tensor mat2) -> Tensor
  use_c10_dispatcher: full
  dispatch:
    SparseCPU: hspmm_sparse_cpu
    SparseCUDA: hspmm_sparse_cuda

- func: copy_sparse_to_sparse_(Tensor(a!) self, Tensor src, bool non_blocking=False) -> Tensor(a!)
  use_c10_dispatcher: full
  variants: function
  dispatch:
    SparseCPU, SparseCUDA: copy_sparse_

- func: unbind.int(Tensor(a) self, int dim=0) -> Tensor(a)[]
  use_c10_dispatcher: full
  variants: function, method

- func: unbind.Dimname(Tensor(a) self, Dimname dim) -> Tensor(a)[]
  variants: function, method

- func: to_sparse.sparse_dim(Tensor self, int sparse_dim) -> Tensor
  use_c10_dispatcher: full
  variants: method
  dispatch:
    CPU, CUDA: dense_to_sparse

- func: to_sparse(Tensor self) -> Tensor
  use_c10_dispatcher: full
  variants: method
  dispatch:
    CPU, CUDA: dense_to_sparse

- func: to_mkldnn(Tensor self) -> Tensor
  use_c10_dispatcher: full
  variants: method
  dispatch:
    CPU: dense_to_mkldnn

- func: mkldnn_reorder_conv2d_weight(Tensor self, int[2] padding=0, int[2] stride=1, int[2] dilation=1, int groups=1) -> Tensor
  use_c10_dispatcher: full
  variants: function
  python_module: nn
  dispatch:
    MkldnnCPU: mkldnn_reorder_conv2d_weight

- func: mkldnn_reorder_conv3d_weight(Tensor self, int[3] padding=0, int[3] stride=1, int[3] dilation=1, int groups=1) -> Tensor
  use_c10_dispatcher: full
  variants: function
  python_module: nn
  dispatch:
    MkldnnCPU: mkldnn_reorder_conv3d_weight

- func: to_mkldnn_backward(Tensor grad, Tensor input) -> Tensor
  use_c10_dispatcher: full

- func: quantize_per_tensor(Tensor self, float scale, int zero_point, ScalarType dtype) -> Tensor
  use_c10_dispatcher: full
  variants: function
  dispatch:
    CPU, CUDA: quantize_per_tensor

- func: quantize_per_tensor.tensors(Tensor[] tensors, Tensor scales, Tensor zero_points, ScalarType dtype) -> Tensor[]
  use_c10_dispatcher: full
  variants: function
  dispatch:
    CPU: quantize_per_tensor_list_cpu

- func: quantize_per_channel(Tensor self, Tensor scales, Tensor zero_points, int axis, ScalarType dtype) -> Tensor
  use_c10_dispatcher: full
  variants: function
  dispatch:
    CPU: quantize_per_channel_cpu

- func: dequantize.self(Tensor self) -> Tensor
  use_c10_dispatcher: full
  variants: function, method
  dispatch:
    QuantizedCPU, QuantizedCUDA: dequantize_quant

- func: dequantize.tensors(Tensor[] tensors) -> Tensor[]
  use_c10_dispatcher: full
  variants: function
  dispatch:
    QuantizedCPU: dequantize_tensors_quantized_cpu

- func: q_scale(Tensor self) -> float
  use_c10_dispatcher: full
  variants: function, method
  dispatch:
    QuantizedCPU, QuantizedCUDA: q_scale_quant

- func: q_zero_point(Tensor self) -> int
  use_c10_dispatcher: full
  variants: function, method
  dispatch:
    QuantizedCPU, QuantizedCUDA: q_zero_point_quant

- func: q_per_channel_scales(Tensor self) -> Tensor
  use_c10_dispatcher: full
  variants: function, method
  dispatch:
    QuantizedCPU: q_per_channel_scales

- func: q_per_channel_zero_points(Tensor self) -> Tensor
  use_c10_dispatcher: full
  variants: function, method
  dispatch:
    QuantizedCPU: q_per_channel_zero_points

- func: q_per_channel_axis(Tensor self) -> int
  use_c10_dispatcher: full
  variants: function, method
  dispatch:
    QuantizedCPU: q_per_channel_axis

- func: int_repr(Tensor self) -> Tensor
  use_c10_dispatcher: full
  variants: function, method
  dispatch:
    QuantizedCPU: int_repr_quantized_cpu
    QuantizedCUDA: int_repr_quantized_cuda

- func: _make_per_tensor_quantized_tensor(Tensor self, float scale, int zero_point) -> Tensor
  use_c10_dispatcher: full
  dispatch:
    CPU: make_per_tensor_quantized_tensor_cpu
    CUDA: make_per_tensor_quantized_tensor_cuda

- func: _make_per_channel_quantized_tensor(Tensor self, Tensor scale, Tensor zero_point, int axis) -> Tensor
  use_c10_dispatcher: full
  dispatch:
    CPU: make_per_channel_quantized_tensor_cpu

- func: qscheme(Tensor self) -> QScheme
  use_c10_dispatcher: full
  variants: method
  dispatch:
    QuantizedCPU, QuantizedCUDA: qscheme_quant

- func: fake_quantize_per_tensor_affine(Tensor self, float scale, int zero_point, int quant_min, int quant_max) -> Tensor
  use_c10_dispatcher: full
  variants: function

- func: fake_quantize_per_tensor_affine_backward(Tensor grad, Tensor self, float scale, int zero_point, int quant_min, int quant_max) -> Tensor
  use_c10_dispatcher: full
  variants: function

- func: _fake_quantize_learnable_per_tensor_affine(Tensor self, Tensor scale, Tensor zero_point, int quant_min, int quant_max) -> Tensor
  use_c10_dispatcher: full
  variants: function

- func: _fake_quantize_learnable_per_tensor_affine_backward(Tensor grad, Tensor self, Tensor scale, Tensor zero_point, int quant_min, int quant_max) -> (Tensor, Tensor, Tensor)
  use_c10_dispatcher: full
  variants: function

- func: fake_quantize_per_channel_affine(Tensor self, Tensor scale, Tensor zero_point, int axis, int quant_min, int quant_max) -> Tensor
  use_c10_dispatcher: full
  variants: function

- func: fake_quantize_per_channel_affine_backward(Tensor grad, Tensor self, Tensor scale, Tensor zero_point, int axis, int quant_min, int quant_max) -> Tensor
  use_c10_dispatcher: full
  variants: function

- func: _fake_quantize_learnable_per_channel_affine(Tensor self, Tensor scale, Tensor zero_point, int axis, int quant_min, int quant_max) -> Tensor
  use_c10_dispatcher: full
  variants: function

- func: _fake_quantize_learnable_per_channel_affine_backward(Tensor grad, Tensor self, Tensor scale, Tensor zero_point, int axis, int quant_min, int quant_max) -> (Tensor, Tensor, Tensor)
  use_c10_dispatcher: full
  variants: function

- func: _choose_qparams_per_tensor(Tensor self, bool reduce_range=False) -> (float, int)
  use_c10_dispatcher: full
  variants: function

- func: _saturate_weight_to_fp16(Tensor weight) -> Tensor
  use_c10_dispatcher: full
  variants: function

# to(Device) must not exist because all constructors of Device also works for
# TensorOptions. Otherwise, an ambiguity error is thrown.
# See NOTE [ TensorOptions Constructors ].
- func: to.dtype_layout(Tensor self, *, ScalarType? dtype=None, Layout? layout=None, Device? device=None, bool? pin_memory=None, bool non_blocking=False, bool copy=False, MemoryFormat? memory_format=None) -> Tensor
  use_c10_dispatcher: full
  variants: method
  device_guard: False

- func: to.device(Tensor self, Device device, ScalarType dtype, bool non_blocking=False, bool copy=False, MemoryFormat? memory_format=None) -> Tensor
  use_c10_dispatcher: full
  variants: method
  device_guard: False

- func: to.dtype(Tensor self, ScalarType dtype, bool non_blocking=False, bool copy=False, MemoryFormat? memory_format=None) -> Tensor
  use_c10_dispatcher: full
  variants: method
  device_guard: False

- func: to.other(Tensor self, Tensor other, bool non_blocking=False, bool copy=False, MemoryFormat? memory_format=None) -> Tensor
  use_c10_dispatcher: full
  variants: method
  device_guard: False

- func: meshgrid(Tensor[] tensors) -> Tensor[]
  use_c10_dispatcher: full

- func: cartesian_prod(Tensor[] tensors) -> Tensor
  use_c10_dispatcher: full
  variants: function

- func: combinations(Tensor self, int r=2, bool with_replacement=False) -> Tensor
  use_c10_dispatcher: full
  variants: function

- func: item(Tensor self) -> Scalar
  use_c10_dispatcher: full
  variants: method

- func: result_type.Tensor(Tensor tensor, Tensor other) -> ScalarType
  use_c10_dispatcher: full
  variants: function

- func: result_type.Scalar(Tensor tensor, Scalar other) -> ScalarType
  use_c10_dispatcher: full
  variants: function

- func: result_type.Scalar_Tensor(Scalar scalar, Tensor tensor) -> ScalarType
  use_c10_dispatcher: full
  variants: function

- func: result_type.Scalar_Scalar(Scalar scalar1, Scalar scalar2) -> ScalarType
  use_c10_dispatcher: full

- func: can_cast(ScalarType from, ScalarType to) -> bool
  use_c10_dispatcher: full
  variants: function

- func: promote_types(ScalarType type1, ScalarType type2) -> ScalarType
  use_c10_dispatcher: full
  variants: function

# NB: Does NOT check precondition that numel == 1
- func: _local_scalar_dense(Tensor self) -> Scalar
  use_c10_dispatcher: full
  dispatch:
    CPU: _local_scalar_dense_cpu
    CUDA: _local_scalar_dense_cuda
  variants: function

# Fused RNN kernels
- func: _thnn_fused_lstm_cell(Tensor input_gates, Tensor hidden_gates, Tensor cx, Tensor? input_bias=None, Tensor? hidden_bias=None) -> (Tensor, Tensor, Tensor)
  use_c10_dispatcher: full
  dispatch:
    CUDA: _thnn_fused_lstm_cell_cuda

- func: _thnn_fused_lstm_cell_backward(Tensor? grad_hy, Tensor? grad_cy, Tensor cx, Tensor cy, Tensor workspace, bool has_bias) -> (Tensor, Tensor, Tensor, Tensor, Tensor)
  use_c10_dispatcher: full
  dispatch:
    CUDA: _thnn_fused_lstm_cell_backward_cuda

- func: _thnn_differentiable_lstm_cell_backward(Tensor? grad_hy, Tensor? grad_cy, Tensor input_gates, Tensor hidden_gates, Tensor? input_bias, Tensor? hidden_bias, Tensor cx, Tensor cy) -> (Tensor, Tensor, Tensor, Tensor, Tensor)
  use_c10_dispatcher: full

- func: _thnn_fused_gru_cell(Tensor input_gates, Tensor hidden_gates, Tensor hx, Tensor? input_bias=None, Tensor? hidden_bias=None) -> (Tensor, Tensor)
  use_c10_dispatcher: full
  dispatch:
    CUDA: _thnn_fused_gru_cell_cuda

- func: _thnn_fused_gru_cell_backward(Tensor grad_hy, Tensor workspace, bool has_bias) -> (Tensor, Tensor, Tensor, Tensor, Tensor)
  use_c10_dispatcher: full
  dispatch:
    CUDA: _thnn_fused_gru_cell_backward_cuda

- func: _thnn_differentiable_gru_cell_backward(Tensor grad_hy, Tensor input_gates, Tensor hidden_gates, Tensor hx, Tensor? input_bias, Tensor? hidden_bias) -> (Tensor, Tensor, Tensor, Tensor, Tensor)
  use_c10_dispatcher: full

# RNN cells and layers
- func: lstm.input(Tensor input, Tensor[] hx, Tensor[] params, bool has_biases, int num_layers, float dropout, bool train, bool bidirectional, bool batch_first) -> (Tensor, Tensor, Tensor)
  use_c10_dispatcher: full

- func: lstm.data(Tensor data, Tensor batch_sizes, Tensor[] hx, Tensor[] params, bool has_biases, int num_layers, float dropout, bool train, bool bidirectional) -> (Tensor, Tensor, Tensor)
  use_c10_dispatcher: full

- func: gru.input(Tensor input, Tensor hx, Tensor[] params, bool has_biases, int num_layers, float dropout, bool train, bool bidirectional, bool batch_first) -> (Tensor, Tensor)
  use_c10_dispatcher: full

- func: gru.data(Tensor data, Tensor batch_sizes, Tensor hx, Tensor[] params, bool has_biases, int num_layers, float dropout, bool train, bool bidirectional) -> (Tensor, Tensor)
  use_c10_dispatcher: full

- func: rnn_tanh.input(Tensor input, Tensor hx, Tensor[] params, bool has_biases, int num_layers, float dropout, bool train, bool bidirectional, bool batch_first) -> (Tensor, Tensor)
  use_c10_dispatcher: full

- func: rnn_tanh.data(Tensor data, Tensor batch_sizes, Tensor hx, Tensor[] params, bool has_biases, int num_layers, float dropout, bool train, bool bidirectional) -> (Tensor, Tensor)
  use_c10_dispatcher: full

- func: rnn_relu.input(Tensor input, Tensor hx, Tensor[] params, bool has_biases, int num_layers, float dropout, bool train, bool bidirectional, bool batch_first) -> (Tensor, Tensor)
  use_c10_dispatcher: full

- func: rnn_relu.data(Tensor data, Tensor batch_sizes, Tensor hx, Tensor[] params, bool has_biases, int num_layers, float dropout, bool train, bool bidirectional) -> (Tensor, Tensor)
  use_c10_dispatcher: full

- func: lstm_cell(Tensor input, Tensor[] hx, Tensor w_ih, Tensor w_hh, Tensor? b_ih=None, Tensor? b_hh=None) -> (Tensor, Tensor)
  use_c10_dispatcher: full

- func: gru_cell(Tensor input, Tensor hx, Tensor w_ih, Tensor w_hh, Tensor? b_ih=None, Tensor? b_hh=None) -> Tensor
  use_c10_dispatcher: full

- func: rnn_tanh_cell(Tensor input, Tensor hx, Tensor w_ih, Tensor w_hh, Tensor? b_ih=None, Tensor? b_hh=None) -> Tensor
  use_c10_dispatcher: full

- func: rnn_relu_cell(Tensor input, Tensor hx, Tensor w_ih, Tensor w_hh, Tensor? b_ih=None, Tensor? b_hh=None) -> Tensor
  use_c10_dispatcher: full

# Quantized RNN layer registration has been moved to C10 dispatch in `RNN.cpp`

# Quantized RNN layers
# - func: quantized_lstm(Tensor input, Tensor[] hx, Tensor[] params, bool has_biases, int num_layers, float dropout, bool train, bool bidirectional, bool batch_first, *, ScalarType? dtype=None, bool use_dynamic=False) -> (Tensor, Tensor, Tensor)
#  use_c10_dispatcher: full

# - func: quantized_lstm.data(Tensor data, Tensor batch_sizes, Tensor[] hx, Tensor[] params, bool has_biases, int num_layers, float dropout, bool train, bool bidirectional, *, ScalarType? dtype=None, bool use_dynamic=False) -> (Tensor, Tensor, Tensor)
#  use_c10_dispatcher: full

# Quantized GRU layers

# - func: quantized_gru.input(Tensor input, Tensor hx, Tensor[] params, bool has_biases, int num_layers, float dropout, bool train, bool bidirectional, bool batch_first) -> (Tensor, Tensor)
#   use_c10_dispatcher: full

# - func: quantized_gru.data(Tensor data, Tensor batch_sizes, Tensor hx, Tensor[] params, bool has_biases, int num_layers, float dropout, bool train, bool bidirectional) -> (Tensor, Tensor)
#   use_c10_dispatcher: full

# Quantized RNN cells
- func: quantized_lstm_cell(Tensor input, Tensor[] hx, Tensor w_ih, Tensor w_hh, Tensor b_ih, Tensor b_hh, Tensor packed_ih, Tensor packed_hh, Tensor col_offsets_ih, Tensor col_offsets_hh, Scalar scale_ih, Scalar scale_hh, Scalar zero_point_ih, Scalar zero_point_hh) -> (Tensor, Tensor)
  use_c10_dispatcher: full

- func: quantized_gru_cell(Tensor input, Tensor hx, Tensor w_ih, Tensor w_hh, Tensor b_ih, Tensor b_hh, Tensor packed_ih, Tensor packed_hh, Tensor col_offsets_ih, Tensor col_offsets_hh, Scalar scale_ih, Scalar scale_hh, Scalar zero_point_ih, Scalar zero_point_hh) -> Tensor
  use_c10_dispatcher: full

- func: quantized_rnn_relu_cell(Tensor input, Tensor hx, Tensor w_ih, Tensor w_hh, Tensor b_ih, Tensor b_hh, Tensor packed_ih, Tensor packed_hh, Tensor col_offsets_ih, Tensor col_offsets_hh, Scalar scale_ih, Scalar scale_hh, Scalar zero_point_ih, Scalar zero_point_hh) -> Tensor
  use_c10_dispatcher: full

- func: quantized_rnn_tanh_cell(Tensor input, Tensor hx, Tensor w_ih, Tensor w_hh, Tensor b_ih, Tensor b_hh, Tensor packed_ih, Tensor packed_hh, Tensor col_offsets_ih, Tensor col_offsets_hh, Scalar scale_ih, Scalar scale_hh, Scalar zero_point_ih, Scalar zero_point_hh) -> Tensor
  use_c10_dispatcher: full

# PackedSequence utilities
- func: _pack_padded_sequence(Tensor input, Tensor lengths, bool batch_first) -> (Tensor, Tensor)
  use_c10_dispatcher: full

- func: _pack_padded_sequence_backward(Tensor grad, int[] input_size, Tensor batch_sizes, bool batch_first) -> Tensor
  use_c10_dispatcher: full

- func: _pad_packed_sequence(Tensor data, Tensor batch_sizes, bool batch_first, Scalar padding_value, int total_length) -> (Tensor, Tensor)
  use_c10_dispatcher: full

# wrappers for legacy TH methods

- func: set_.source_Storage(Tensor(a!) self, Storage source) -> Tensor(a!)
  variants: method
  device_guard: False
  dispatch:
    CPU, CUDA: set_

- func: set_.source_Storage_storage_offset(Tensor(a!) self, Storage source, int storage_offset, int[] size, int[] stride=[]) -> Tensor(a!)
  variants: method
  device_guard: False
  dispatch:
    CPU: set_storage_cpu_
    CUDA: set_storage_cuda_
    QuantizedCPU, QuantizedCUDA: set_storage_quantized_

- func: set_.source_Tensor(Tensor(a!) self, Tensor source) -> Tensor(a!)
  use_c10_dispatcher: full
  variants: method
  device_guard: False
  dispatch:
    CPU, CUDA: set_tensor_

- func: set_(Tensor(a!) self) -> Tensor(a!)
  use_c10_dispatcher: full
  variants: method
  dispatch:
    CPU: set_cpu_
    CUDA: set_cuda_

- func: set_quantizer_(Tensor(a!) self, ConstQuantizerPtr quantizer) -> Tensor(a!)
  variants: method
  dispatch:
    QuantizedCPU, QuantizedCUDA: set_quantizer_

- func: is_set_to(Tensor self, Tensor tensor) -> bool
  use_c10_dispatcher: full
  variants: method
  device_guard: False
  dispatch:
    CPU, CUDA: is_set_to

- func: masked_fill_.Scalar(Tensor(a!) self, Tensor mask, Scalar value) -> Tensor(a!)
  use_c10_dispatcher: full
  variants: method
  dispatch:
    CPU: masked_fill__cpu
    CUDA: masked_fill__cuda

- func: masked_fill.Scalar(Tensor self, Tensor mask, Scalar value) -> Tensor
  use_c10_dispatcher: full
  variants: function, method

- func: masked_fill_.Tensor(Tensor(a!) self, Tensor mask, Tensor value) -> Tensor(a!)
  use_c10_dispatcher: full
  variants: method
  dispatch:
    CPU: masked_fill__cpu
    CUDA: masked_fill__cuda

- func: masked_fill.Tensor(Tensor self, Tensor mask, Tensor value) -> Tensor
  use_c10_dispatcher: full
  variants: function, method

- func: masked_scatter_(Tensor(a!) self, Tensor mask, Tensor source) -> Tensor(a!)
  use_c10_dispatcher: full
  variants: method
  dispatch:
    CPU: masked_scatter__cpu
    CUDA: masked_scatter__cuda

- func: masked_scatter(Tensor self, Tensor mask, Tensor source) -> Tensor
  use_c10_dispatcher: full
  variants: function, method

- func: view(Tensor(a) self, int[] size) -> Tensor(a)
  use_c10_dispatcher: full
  variants: method
  device_guard: False
  dispatch:
    CPU, CUDA, QuantizedCPU, QuantizedCUDA: view
    MkldnnCPU: mkldnn_view

- func: put_(Tensor(a!) self, Tensor index, Tensor source, bool accumulate=False) -> Tensor(a!)
  use_c10_dispatcher: full
  variants: method
  dispatch:
    CPU: legacy::cpu::_th_put_
    CUDA: legacy::cuda::_th_put_

- func: index_add_(Tensor(a!) self, int dim, Tensor index, Tensor source) -> Tensor(a!)
  use_c10_dispatcher: full
  variants: method
  dispatch:
    CPU: index_add_cpu_
    CUDA: index_add_cuda_

- func: index_add(Tensor self, int dim, Tensor index, Tensor source) -> Tensor
  use_c10_dispatcher: full
  variants: function, method

- func: index_add.dimname(Tensor self, Dimname dim, Tensor index, Tensor source) -> Tensor
  variants: function, method

- func: index_fill_.int_Scalar(Tensor(a!) self, int dim, Tensor index, Scalar value) -> Tensor(a!)
  use_c10_dispatcher: full
  variants: method
  dispatch:
    CPU: legacy::cpu::_th_index_fill_
    CUDA: legacy::cuda::_th_index_fill_

- func: index_fill.int_Scalar(Tensor self, int dim, Tensor index, Scalar value) -> Tensor
  use_c10_dispatcher: full
  variants: function, method

- func: index_fill_.int_Tensor(Tensor(a!) self, int dim, Tensor index, Tensor value) -> Tensor(a!)
  use_c10_dispatcher: full
  variants: method
  dispatch:
    CPU, CUDA: index_fill_

- func: index_fill.int_Tensor(Tensor self, int dim, Tensor index, Tensor value) -> Tensor
  use_c10_dispatcher: full
  variants: function, method

- func: index_fill_.Dimname_Scalar(Tensor(a!) self, Dimname dim, Tensor index, Scalar value) -> Tensor(a!)
  variants: method

- func: index_fill_.Dimname_Tensor(Tensor(a!) self, Dimname dim, Tensor index, Tensor value) -> Tensor(a!)
  variants: method

- func: index_fill.Dimname_Scalar(Tensor self, Dimname dim, Tensor index, Scalar value) -> Tensor
  variants: function, method

- func: index_fill.Dimname_Tensor(Tensor self, Dimname dim, Tensor index, Tensor value) -> Tensor
  variants: function, method

- func: scatter_.src(Tensor(a!) self, int dim, Tensor index, Tensor src) -> Tensor(a!)
  use_c10_dispatcher: full
  variants: method
  dispatch:
    CPU, CUDA: scatter_

- func: scatter.src(Tensor self, int dim, Tensor index, Tensor src) -> Tensor
  use_c10_dispatcher: full
  variants: function, method

- func: scatter_.value(Tensor(a!) self, int dim, Tensor index, Scalar value) -> Tensor(a!)
  use_c10_dispatcher: full
  variants: method
  dispatch:
    CPU, CUDA: scatter_fill_

- func: scatter.value(Tensor self, int dim, Tensor index, Scalar value) -> Tensor
  use_c10_dispatcher: full
  variants: function, method

- func: scatter.dimname_src(Tensor self, Dimname dim, Tensor index, Tensor src) -> Tensor
  variants: function, method

- func: scatter.dimname_value(Tensor self, Dimname dim, Tensor index, Scalar value) -> Tensor
  variants: function, method

- func: scatter_.reduce(Tensor(a!) self, int dim, Tensor index, Tensor src, *, str reduce) -> Tensor(a!)
  use_c10_dispatcher: full
  variants: method
  dispatch:
    CPU: scatter_cpu_reduce_

- func: scatter_.value_reduce(Tensor(a!) self, int dim, Tensor index, Scalar value, *, str reduce) -> Tensor(a!)
  use_c10_dispatcher: full
  variants: method
  dispatch:
    CPU: scatter_cpu_scalar_reduce_

- func: scatter_add_(Tensor(a!) self, int dim, Tensor index, Tensor src) -> Tensor(a!)
  use_c10_dispatcher: full
  variants: method
  dispatch:
    CPU, CUDA: scatter_add_

- func: scatter_add(Tensor self, int dim, Tensor index, Tensor src) -> Tensor
  use_c10_dispatcher: full
  variants: function, method

- func: scatter_add.dimname(Tensor self, Dimname dim, Tensor index, Tensor src) -> Tensor
  variants: function, method

- func: lt_.Scalar(Tensor(a!) self, Scalar other) -> Tensor(a!)
  use_c10_dispatcher: full
  variants: method

- func: lt_.Tensor(Tensor(a!) self, Tensor other) -> Tensor(a!)
  use_c10_dispatcher: full
  variants: method

- func: gt_.Scalar(Tensor(a!) self, Scalar other) -> Tensor(a!)
  use_c10_dispatcher: full
  variants: method

- func: gt_.Tensor(Tensor(a!) self, Tensor other) -> Tensor(a!)
  use_c10_dispatcher: full
  variants: method

- func: le_.Scalar(Tensor(a!) self, Scalar other) -> Tensor(a!)
  use_c10_dispatcher: full
  variants: method

- func: le_.Tensor(Tensor(a!) self, Tensor other) -> Tensor(a!)
  use_c10_dispatcher: full
  variants: method

- func: ge_.Scalar(Tensor(a!) self, Scalar other) -> Tensor(a!)
  use_c10_dispatcher: full
  variants: method

- func: ge_.Tensor(Tensor(a!) self, Tensor other) -> Tensor(a!)
  use_c10_dispatcher: full
  variants: method

- func: eq_.Scalar(Tensor(a!) self, Scalar other) -> Tensor(a!)
  use_c10_dispatcher: full
  variants: method

- func: eq_.Tensor(Tensor(a!) self, Tensor other) -> Tensor(a!)
  use_c10_dispatcher: full
  variants: method

- func: ne_.Scalar(Tensor(a!) self, Scalar other) -> Tensor(a!)
  use_c10_dispatcher: full
  variants: method

- func: ne_.Tensor(Tensor(a!) self, Tensor other) -> Tensor(a!)
  use_c10_dispatcher: full
  variants: method

- func: bitwise_and.Tensor_out(Tensor self, Tensor other, *, Tensor(a!) out) -> Tensor(a!)
  variants: function
  dispatch:
    CPU, CUDA: bitwise_and_out

- func: bitwise_and.Scalar_out(Tensor self, Scalar other, *, Tensor(a!) out) -> Tensor(a!)
  variants: function
  dispatch:
    CPU, CUDA: bitwise_and_out

- func: bitwise_and.Scalar(Tensor self, Scalar other) -> Tensor
  use_c10_dispatcher: full
  variants: method, function

- func: bitwise_and.Tensor(Tensor self, Tensor other) -> Tensor
  use_c10_dispatcher: full
  variants: method, function

- func: bitwise_and_.Scalar(Tensor(a!) self, Scalar other) -> Tensor(a!)
  use_c10_dispatcher: full
  variants: method

- func: bitwise_and_.Tensor(Tensor(a!) self, Tensor other) -> Tensor(a!)
  use_c10_dispatcher: full
  variants: method

- func: __and__.Scalar(Tensor self, Scalar other) -> Tensor
  use_c10_dispatcher: full
  variants: method, function

- func: __and__.Tensor(Tensor self, Tensor other) -> Tensor
  use_c10_dispatcher: full
  variants: method, function

- func: __iand__.Scalar(Tensor(a!) self, Scalar other) -> Tensor(a!)
  use_c10_dispatcher: full
  variants: method

- func: __iand__.Tensor(Tensor(a!) self, Tensor other) -> Tensor(a!)
  use_c10_dispatcher: full
  variants: method

- func: bitwise_or.Tensor_out(Tensor self, Tensor other, *, Tensor(a!) out) -> Tensor(a!)
  variants: function
  dispatch:
    CPU, CUDA: bitwise_or_out

- func: bitwise_or.Scalar_out(Tensor self, Scalar other, *, Tensor(a!) out) -> Tensor(a!)
  variants: function
  dispatch:
    CPU, CUDA: bitwise_or_out

- func: bitwise_or.Scalar(Tensor self, Scalar other) -> Tensor
  use_c10_dispatcher: full
  variants: method, function

- func: bitwise_or.Tensor(Tensor self, Tensor other) -> Tensor
  use_c10_dispatcher: full
  variants: method, function

- func: bitwise_or_.Scalar(Tensor(a!) self, Scalar other) -> Tensor(a!)
  use_c10_dispatcher: full
  variants: method

- func: bitwise_or_.Tensor(Tensor(a!) self, Tensor other) -> Tensor(a!)
  use_c10_dispatcher: full
  variants: method

- func: __or__.Scalar(Tensor self, Scalar other) -> Tensor
  use_c10_dispatcher: full
  variants: method, function

- func: __or__.Tensor(Tensor self, Tensor other) -> Tensor
  use_c10_dispatcher: full
  variants: method, function

- func: __ior__.Scalar(Tensor(a!) self, Scalar other) -> Tensor(a!)
  use_c10_dispatcher: full
  variants: method

- func: __ior__.Tensor(Tensor(a!) self, Tensor other) -> Tensor(a!)
  use_c10_dispatcher: full
  variants: method

- func: bitwise_xor.Tensor_out(Tensor self, Tensor other, *, Tensor(a!) out) -> Tensor(a!)
  variants: function
  dispatch:
    CPU, CUDA: bitwise_xor_out

- func: bitwise_xor.Scalar_out(Tensor self, Scalar other, *, Tensor(a!) out) -> Tensor(a!)
  variants: function
  dispatch:
    CPU, CUDA: bitwise_xor_out

- func: bitwise_xor.Scalar(Tensor self, Scalar other) -> Tensor
  use_c10_dispatcher: full
  variants: method, function

- func: bitwise_xor.Tensor(Tensor self, Tensor other) -> Tensor
  use_c10_dispatcher: full
  variants: method, function

- func: bitwise_xor_.Scalar(Tensor(a!) self, Scalar other) -> Tensor(a!)
  use_c10_dispatcher: full
  variants: method

- func: bitwise_xor_.Tensor(Tensor(a!) self, Tensor other) -> Tensor(a!)
  use_c10_dispatcher: full
  variants: method

- func: __xor__.Scalar(Tensor self, Scalar other) -> Tensor
  use_c10_dispatcher: full
  variants: method, function

- func: __xor__.Tensor(Tensor self, Tensor other) -> Tensor
  use_c10_dispatcher: full
  variants: method, function

- func: __ixor__.Scalar(Tensor(a!) self, Scalar other) -> Tensor(a!)
  use_c10_dispatcher: full
  variants: method

- func: __ixor__.Tensor(Tensor(a!) self, Tensor other) -> Tensor(a!)
  use_c10_dispatcher: full
  variants: method

- func: __lshift__.Scalar(Tensor self, Scalar other) -> Tensor
  use_c10_dispatcher: full
  variants: method, function
  dispatch:
    CPU, CUDA: __lshift__

- func: __lshift__.Tensor(Tensor self, Tensor other) -> Tensor
  use_c10_dispatcher: full
  variants: method, function
  dispatch:
    CPU, CUDA: __lshift__

- func: __ilshift__.Scalar(Tensor(a!) self, Scalar other) -> Tensor(a!)
  use_c10_dispatcher: full
  variants: method
  dispatch:
    CPU, CUDA: __ilshift__

- func: __ilshift__.Tensor(Tensor(a!) self, Tensor other) -> Tensor(a!)
  use_c10_dispatcher: full
  variants: method
  dispatch:
    CPU, CUDA: __ilshift__

- func: __rshift__.Scalar(Tensor self, Scalar other) -> Tensor
  use_c10_dispatcher: full
  variants: method, function
  dispatch:
    CPU, CUDA: __rshift__

- func: __rshift__.Tensor(Tensor self, Tensor other) -> Tensor
  use_c10_dispatcher: full
  variants: method, function
  dispatch:
    CPU, CUDA: __rshift__

- func: __irshift__.Scalar(Tensor(a!) self, Scalar other) -> Tensor(a!)
  use_c10_dispatcher: full
  variants: method
  dispatch:
    CPU, CUDA: __irshift__

- func: __irshift__.Tensor(Tensor(a!) self, Tensor other) -> Tensor(a!)
  use_c10_dispatcher: full
  variants: method
  dispatch:
    CPU, CUDA: __irshift__

- func: lgamma_(Tensor(a!) self) -> Tensor(a!)
  use_c10_dispatcher: full
  variants: method
  dispatch:
    CPU: _lgamma__cpu
    CUDA: _lgamma__cuda

- func: atan2_(Tensor(a!) self, Tensor other) -> Tensor(a!)
  use_c10_dispatcher: full
  variants: method

- func: tril_(Tensor(a!) self, int diagonal=0) -> Tensor(a!)
  use_c10_dispatcher: full
  variants: method
  dispatch:
    CPU: tril_cpu_
    CUDA: tril_cuda_

- func: triu_(Tensor(a!) self, int diagonal=0) -> Tensor(a!)
  use_c10_dispatcher: full
  variants: method
  dispatch:
    CPU: triu_cpu_
    CUDA: triu_cuda_

- func: digamma_(Tensor(a!) self) -> Tensor(a!)
  use_c10_dispatcher: full
  variants: method

- func: polygamma_(Tensor(a!) self, int n) -> Tensor(a!)
  use_c10_dispatcher: full
  variants: method

- func: renorm_(Tensor(a!) self, Scalar p, int dim, Scalar maxnorm) -> Tensor(a!)
  use_c10_dispatcher: full
  variants: method
  dispatch:
    CPU: legacy::cpu::_th_renorm_
    CUDA: legacy::cuda::_th_renorm_

- func: pow_.Scalar(Tensor(a!) self, Scalar exponent) -> Tensor(a!)
  use_c10_dispatcher: full
  variants: method
  dispatch:
    CPU, CUDA: pow_

- func: pow_.Tensor(Tensor(a!) self, Tensor exponent) -> Tensor(a!)
  use_c10_dispatcher: full
  variants: method
  dispatch:
    CPU, CUDA: pow_

- func: lerp_.Scalar(Tensor(a!) self, Tensor end, Scalar weight) -> Tensor(a!)
  use_c10_dispatcher: full
  variants: method
  dispatch:
    CPU: lerp_cpu_scalar_
    CUDA: lerp_cuda_scalar_

- func: lerp_.Tensor(Tensor(a!) self, Tensor end, Tensor weight) -> Tensor(a!)
  use_c10_dispatcher: full
  variants: method
  dispatch:
    CPU: lerp_cpu_tensor_
    CUDA: lerp_cuda_tensor_

- func: fmod_.Scalar(Tensor(a!) self, Scalar other) -> Tensor(a!)
  use_c10_dispatcher: full
  variants: method
  dispatch:
    CPU: fmod_
    CUDA: fmod_cuda_

- func: fmod_.Tensor(Tensor(a!) self, Tensor other) -> Tensor(a!)
  use_c10_dispatcher: full
  variants: method
  dispatch:
    CPU: fmod_
    CUDA: fmod_cuda_

- func: remainder_.Scalar(Tensor(a!) self, Scalar other) -> Tensor(a!)
  use_c10_dispatcher: full
  variants: method
  dispatch:
    CPU, CUDA: remainder_

- func: remainder_.Tensor(Tensor(a!) self, Tensor other) -> Tensor(a!)
  use_c10_dispatcher: full
  variants: method
  dispatch:
    CPU, CUDA: remainder_

- func: addbmm_(Tensor(a!) self, Tensor batch1, Tensor batch2, *, Scalar beta=1, Scalar alpha=1) -> Tensor(a!)
  use_c10_dispatcher: full
  variants: method
  dispatch:
    CPU: addbmm_cpu_
    CUDA: addbmm__cuda

- func: addbmm.out(Tensor self, Tensor batch1, Tensor batch2, *, Scalar beta=1, Scalar alpha=1, Tensor(a!) out) -> Tensor(a!)
  dispatch:
    CPU: addbmm_cpu_out
    CUDA: addbmm_out_cuda

- func: addbmm(Tensor self, Tensor batch1, Tensor batch2, *, Scalar beta=1, Scalar alpha=1) -> Tensor
  use_c10_dispatcher: full
  variants: method, function
  dispatch:
    CPU: addbmm_cpu
    CUDA: addbmm_cuda

- func: addcdiv_(Tensor(a!) self, Tensor tensor1, Tensor tensor2, *, Scalar value=1) -> Tensor(a!)
  use_c10_dispatcher: full
  variants: method

- func: random_.from(Tensor(a!) self, int from, int? to, *, Generator? generator=None) -> Tensor(a!)
  variants: method

- func: random_.to(Tensor(a!) self, int to, *, Generator? generator=None) -> Tensor(a!)
  variants: method

- func: random_(Tensor(a!) self, *, Generator? generator=None) -> Tensor(a!)
  variants: method

- func: uniform_(Tensor(a!) self, float from=0, float to=1, *, Generator? generator=None) -> Tensor(a!)
  variants: method

- func: cauchy_(Tensor(a!) self, float median=0, float sigma=1, *, Generator? generator=None) -> Tensor(a!)
  variants: method

- func: log_normal_(Tensor(a!) self, float mean=1, float std=2, *, Generator? generator=None) -> Tensor(a!)
  variants: method

- func: exponential_(Tensor(a!) self, float lambd=1, *, Generator? generator=None) -> Tensor(a!)
  variants: method

- func: geometric_(Tensor(a!) self, float p, *, Generator? generator=None) -> Tensor(a!)
  variants: method

# wrappers for TH functions

- func: diag.out(Tensor self, int diagonal=0, *, Tensor(a!) out) -> Tensor(a!)
  dispatch:
    CPU: diag_cpu_out
    CUDA: diag_cuda_out

- func: diag(Tensor self, int diagonal=0) -> Tensor
  use_c10_dispatcher: full
  variants: method, function

- func: cross.out(Tensor self, Tensor other, int? dim=None, *, Tensor(a!) out) -> Tensor(a!)

- func: cross(Tensor self, Tensor other, int? dim=None) -> Tensor
  use_c10_dispatcher: full
  variants: method, function

- func: triu.out(Tensor self, int diagonal=0, *, Tensor(a!) out) -> Tensor(a!)
  dispatch:
    CPU: triu_cpu_out
    CUDA: triu_cuda_out

- func: triu(Tensor self, int diagonal=0) -> Tensor
  use_c10_dispatcher: full
  variants: method, function

- func: tril.out(Tensor self, int diagonal=0, *, Tensor(a!) out) -> Tensor(a!)
  dispatch:
    CPU: tril_cpu_out
    CUDA: tril_cuda_out

- func: tril(Tensor self, int diagonal=0) -> Tensor
  use_c10_dispatcher: full
  variants: method, function

- func: tril_indices(int row, int col, int offset=0, *, ScalarType? dtype=long, Layout? layout=None, Device? device=None, bool? pin_memory=None) -> Tensor
  use_c10_dispatcher: full
  dispatch:
    CPU: tril_indices_cpu
    CUDA: tril_indices_cuda

- func: triu_indices(int row, int col, int offset=0, *, ScalarType? dtype=long, Layout? layout=None, Device? device=None, bool? pin_memory=None) -> Tensor
  use_c10_dispatcher: full
  dispatch:
    CPU: triu_indices_cpu
    CUDA: triu_indices_cuda

- func: trace(Tensor self) -> Tensor
  use_c10_dispatcher: full
  variants: method, function
  dispatch:
    CPU: legacy::cpu::_th_trace
    CUDA: trace_cuda

- func: ne.Scalar_out(Tensor self, Scalar other, *, Tensor(a!) out) -> Tensor(a!)
  dispatch:
    CPU, CUDA: ne_out
    QuantizedCPU: ne_out_quantized_cpu

- func: ne.Scalar(Tensor self, Scalar other) -> Tensor
  use_c10_dispatcher: full
  variants: method, function
  dispatch:
    CPU, CUDA: ne
    QuantizedCPU: ne_quantized_cpu

- func: ne.Tensor_out(Tensor self, Tensor other, *, Tensor(a!) out) -> Tensor(a!)
  dispatch:
    CPU, CUDA: ne_out
    QuantizedCPU: ne_out_quantized_cpu

- func: ne.Tensor(Tensor self, Tensor other) -> Tensor
  use_c10_dispatcher: full
  variants: method, function
  dispatch:
    CPU, CUDA: ne
    QuantizedCPU: ne_quantized_cpu

- func: eq.Scalar_out(Tensor self, Scalar other, *, Tensor(a!) out) -> Tensor(a!)
  dispatch:
    CPU, CUDA: eq_out
    QuantizedCPU: eq_out_quantized_cpu

- func: eq.Scalar(Tensor self, Scalar other) -> Tensor
  use_c10_dispatcher: full
  variants: method, function
  dispatch:
    CPU, CUDA: eq
    QuantizedCPU: eq_quantized_cpu

- func: eq.Tensor_out(Tensor self, Tensor other, *, Tensor(a!) out) -> Tensor(a!)
  dispatch:
    CPU, CUDA: eq_out
    QuantizedCPU: eq_out_quantized_cpu

- func: eq.Tensor(Tensor self, Tensor other) -> Tensor
  use_c10_dispatcher: full
  variants: method, function
  dispatch:
    CPU, CUDA: eq
    QuantizedCPU: eq_quantized_cpu

- func: ge.Scalar_out(Tensor self, Scalar other, *, Tensor(a!) out) -> Tensor(a!)
  dispatch:
    CPU, CUDA: ge_out
    QuantizedCPU: ge_out_quantized_cpu

- func: ge.Scalar(Tensor self, Scalar other) -> Tensor
  use_c10_dispatcher: full
  variants: method, function
  dispatch:
    CPU, CUDA: ge
    QuantizedCPU: ge_quantized_cpu

- func: ge.Tensor_out(Tensor self, Tensor other, *, Tensor(a!) out) -> Tensor(a!)
  dispatch:
    CPU, CUDA: ge_out
    QuantizedCPU: ge_out_quantized_cpu

- func: ge.Tensor(Tensor self, Tensor other) -> Tensor
  use_c10_dispatcher: full
  variants: method, function
  dispatch:
    CPU, CUDA: ge
    QuantizedCPU: ge_quantized_cpu

- func: le.Scalar_out(Tensor self, Scalar other, *, Tensor(a!) out) -> Tensor(a!)
  dispatch:
    CPU, CUDA: le_out
    QuantizedCPU: le_out_quantized_cpu

- func: le.Scalar(Tensor self, Scalar other) -> Tensor
  use_c10_dispatcher: full
  variants: method, function
  dispatch:
    CPU, CUDA: le
    QuantizedCPU: le_quantized_cpu

- func: le.Tensor_out(Tensor self, Tensor other, *, Tensor(a!) out) -> Tensor(a!)
  dispatch:
    CPU, CUDA: le_out
    QuantizedCPU: le_out_quantized_cpu

- func: le.Tensor(Tensor self, Tensor other) -> Tensor
  use_c10_dispatcher: full
  variants: method, function
  dispatch:
    CPU, CUDA: le
    QuantizedCPU: le_quantized_cpu

- func: gt.Scalar_out(Tensor self, Scalar other, *, Tensor(a!) out) -> Tensor(a!)
  dispatch:
    CPU, CUDA: gt_out
    QuantizedCPU: gt_out_quantized_cpu

- func: gt.Scalar(Tensor self, Scalar other) -> Tensor
  use_c10_dispatcher: full
  variants: method, function
  dispatch:
    CPU, CUDA: gt
    QuantizedCPU: gt_quantized_cpu

- func: gt.Tensor_out(Tensor self, Tensor other, *, Tensor(a!) out) -> Tensor(a!)
  dispatch:
    CPU, CUDA: gt_out
    QuantizedCPU: gt_out_quantized_cpu

- func: gt.Tensor(Tensor self, Tensor other) -> Tensor
  use_c10_dispatcher: full
  variants: method, function
  dispatch:
    CPU, CUDA: gt
    QuantizedCPU: gt_quantized_cpu

- func: lt.Scalar_out(Tensor self, Scalar other, *, Tensor(a!) out) -> Tensor(a!)
  dispatch:
    CPU, CUDA: lt_out
    QuantizedCPU: lt_out_quantized_cpu

- func: lt.Scalar(Tensor self, Scalar other) -> Tensor
  use_c10_dispatcher: full
  variants: method, function
  dispatch:
    CPU, CUDA: lt
    QuantizedCPU: lt_quantized_cpu

- func: lt.Tensor_out(Tensor self, Tensor other, *, Tensor(a!) out) -> Tensor(a!)
  dispatch:
    CPU, CUDA: lt_out
    QuantizedCPU: lt_out_quantized_cpu

- func: lt.Tensor(Tensor self, Tensor other) -> Tensor
  use_c10_dispatcher: full
  variants: method, function
  dispatch:
    CPU, CUDA: lt
    QuantizedCPU: lt_quantized_cpu

- func: take.out(Tensor self, Tensor index, *, Tensor(a!) out) -> Tensor(a!)
  dispatch:
    CPU: legacy::cpu::_th_take_out
    CUDA: legacy::cuda::_th_take_out

- func: take(Tensor self, Tensor index) -> Tensor
  use_c10_dispatcher: full
  variants: method, function
  dispatch:
    CPU: legacy::cpu::_th_take
    CUDA: legacy::cuda::_th_take

- func: index_select.out(Tensor self, int dim, Tensor index, *, Tensor(a!) out) -> Tensor(a!)
  dispatch:
    CPU: index_select_out_cpu_
    CUDA: index_select_out_cuda

- func: index_select(Tensor self, int dim, Tensor index) -> Tensor
  use_c10_dispatcher: full
  variants: method, function
  dispatch:
    CPU: index_select_cpu_
    CUDA: index_select_cuda
    SparseCPU: index_select_sparse
    SparseCUDA: index_select_sparse

- func: index_select.dimname_out(Tensor self, Dimname dim, Tensor index, *, Tensor(a!) out) -> Tensor(a!)

- func: index_select.dimname(Tensor self, Dimname dim, Tensor index) -> Tensor
  variants: method, function

- func: masked_select.out(Tensor self, Tensor mask, *, Tensor(a!) out) -> Tensor(a!)
  dispatch:
    CPU: masked_select_out_cpu
    CUDA: masked_select_out_cuda

- func: masked_select(Tensor self, Tensor mask) -> Tensor
  use_c10_dispatcher: full
  variants: method, function
  dispatch:
    CPU: masked_select_cpu
    CUDA: masked_select_cuda

- func: nonzero.out(Tensor self, *, Tensor(a!) out) -> Tensor(a!)
  dispatch:
    CPU: legacy::cpu::_th_nonzero_out
    CUDA: legacy::cuda::_th_nonzero_out

- func: nonzero(Tensor self) -> Tensor
  use_c10_dispatcher: full
  variants: method, function
  dispatch:
    CPU: legacy::cpu::_th_nonzero
    CUDA: legacy::cuda::_th_nonzero

- func: nonzero_numpy(Tensor self) -> Tensor[]
  use_c10_dispatcher: full
  variants: method, function

- func: gather.out(Tensor self, int dim, Tensor index, *, bool sparse_grad=False, Tensor(a!) out) -> Tensor(a!)
  dispatch:
    CPU: gather_out_cpu_cuda
    CUDA: gather_out_cpu_cuda

- func: gather(Tensor self, int dim, Tensor index, *, bool sparse_grad=False) -> Tensor
  use_c10_dispatcher: full
  variants: method, function
  dispatch:
    CPU, CUDA: gather

- func: gather.dimname_out(Tensor self, Dimname dim, Tensor index, *, bool sparse_grad=False, Tensor(a!) out) -> Tensor(a!)

- func: gather.dimname(Tensor self, Dimname dim, Tensor index, *, bool sparse_grad=False) -> Tensor
  variants: method, function

- func: _gather_sparse_backward(Tensor self, int dim, Tensor index, Tensor grad) -> Tensor
  use_c10_dispatcher: full

- func: addcmul.out(Tensor self, Tensor tensor1, Tensor tensor2, *, Scalar value=1, Tensor(a!) out) -> Tensor(a!)

- func: addcmul(Tensor self, Tensor tensor1, Tensor tensor2, *, Scalar value=1) -> Tensor
  use_c10_dispatcher: full
  variants: method, function

- func: addcmul_(Tensor(a!) self, Tensor tensor1, Tensor tensor2, *, Scalar value=1) -> Tensor(a!)
  use_c10_dispatcher: full
  variants: method

- func: addcdiv.out(Tensor self, Tensor tensor1, Tensor tensor2, *, Scalar value=1, Tensor(a!) out) -> Tensor(a!)

- func: addcdiv(Tensor self, Tensor tensor1, Tensor tensor2, *, Scalar value=1) -> Tensor
  use_c10_dispatcher: full
  variants: method, function

- func: lstsq.X(Tensor self, Tensor A, *, Tensor(a!) X, Tensor(b!) qr) -> (Tensor(a!) solution, Tensor(b!) QR)
  dispatch:
    CPU: legacy::cpu::_th_gels_out
    CUDA: legacy::cuda::_th_gels_out

- func: lstsq(Tensor self, Tensor A) -> (Tensor solution, Tensor QR)
  use_c10_dispatcher: full
  variants: method, function
  dispatch:
    CPU: legacy::cpu::_th_gels
    CUDA: legacy::cuda::_th_gels

- func: triangular_solve.X(Tensor self, Tensor A, bool upper=True, bool transpose=False, bool unitriangular=False, *, Tensor(a!) X, Tensor(b!) M) -> (Tensor(a!) solution, Tensor(b!) cloned_coefficient)

- func: triangular_solve(Tensor self, Tensor A, bool upper=True, bool transpose=False, bool unitriangular=False) -> (Tensor solution, Tensor cloned_coefficient)
  use_c10_dispatcher: full
  variants: method, function

- func: _triangular_solve_helper(Tensor self, Tensor A, bool upper, bool transpose, bool unitriangular) -> (Tensor, Tensor)
  use_c10_dispatcher: full
  variants: function
  dispatch:
    CPU: _triangular_solve_helper_cpu
    CUDA: _triangular_solve_helper_cuda

- func: symeig.e(Tensor self, bool eigenvectors=False, bool upper=True, *, Tensor(a!) e, Tensor(b!) V) -> (Tensor(a!) eigenvalues, Tensor(b!) eigenvectors)

- func: symeig(Tensor self, bool eigenvectors=False, bool upper=True) -> (Tensor eigenvalues, Tensor eigenvectors)
  use_c10_dispatcher: full
  variants: method, function

- func: _symeig_helper(Tensor self, bool eigenvectors, bool upper) -> (Tensor, Tensor)
  use_c10_dispatcher: full
  variants: function
  dispatch:
    CPU: _symeig_helper_cpu
    CUDA: _symeig_helper_cuda

- func: eig.e(Tensor self, bool eigenvectors=False, *, Tensor(a!) e, Tensor(b!) v) -> (Tensor(a!) eigenvalues, Tensor(b!) eigenvectors)
  dispatch:
    CPU: legacy::cpu::_th_eig_out
    CUDA: legacy::cuda::_th_eig_out

- func: eig(Tensor self, bool eigenvectors=False) -> (Tensor eigenvalues, Tensor eigenvectors)
  use_c10_dispatcher: full
  variants: method, function
  dispatch:
    CPU: legacy::cpu::_th_eig
    CUDA: legacy::cuda::_th_eig

- func: svd.U(Tensor self, bool some=True, bool compute_uv=True, *, Tensor(a!) U, Tensor(b!) S, Tensor(c!) V) -> (Tensor(a!) U, Tensor(b!) S, Tensor(c!) V)

- func: svd(Tensor self, bool some=True, bool compute_uv=True) -> (Tensor U, Tensor S, Tensor V)
  use_c10_dispatcher: full
  variants: method, function

- func: _svd_helper(Tensor self, bool some, bool compute_uv) -> (Tensor, Tensor, Tensor)
  use_c10_dispatcher: full
  variants: function
  dispatch:
    CPU: _svd_helper_cpu
    CUDA: _svd_helper_cuda

- func: cholesky.out(Tensor self, bool upper=False, *, Tensor(a!) out) -> Tensor(a!)

- func: cholesky(Tensor self, bool upper=False) -> Tensor
  use_c10_dispatcher: full
  variants: method, function

- func: _cholesky_helper(Tensor self, bool upper) -> Tensor
  use_c10_dispatcher: full
  variants: function
  dispatch:
    CPU: _cholesky_helper_cpu
    CUDA: _cholesky_helper_cuda

- func: cholesky_solve.out(Tensor self, Tensor input2, bool upper=False, *, Tensor(a!) out) -> Tensor(a!)

- func: cholesky_solve(Tensor self, Tensor input2, bool upper=False) -> Tensor
  use_c10_dispatcher: full
  variants: method, function

- func: _cholesky_solve_helper(Tensor self, Tensor A, bool upper) -> Tensor
  use_c10_dispatcher: full
  variants: function
  dispatch:
    CPU: _cholesky_solve_helper_cpu
    CUDA: _cholesky_solve_helper_cuda

- func: solve(Tensor self, Tensor A) -> (Tensor solution, Tensor LU)
  use_c10_dispatcher: full
  variants: function, method

- func: solve.solution(Tensor self, Tensor A, *, Tensor(a!) solution, Tensor(b!) lu) -> (Tensor(a!) solution, Tensor(b!) LU)

- func: _solve_helper(Tensor self, Tensor A) -> (Tensor, Tensor)
  use_c10_dispatcher: full
  variants: function
  dispatch:
    CPU: _solve_helper_cpu
    CUDA: _solve_helper_cuda

- func: cholesky_inverse.out(Tensor self, bool upper=False, *, Tensor(a!) out) -> Tensor(a!)
  dispatch:
    CPU: legacy::cpu::_th_potri_out
    CUDA: legacy::cuda::_th_potri_out

- func: cholesky_inverse(Tensor self, bool upper=False) -> Tensor
  use_c10_dispatcher: full
  variants: method, function
  dispatch:
    CPU: legacy::cpu::_th_potri
    CUDA: legacy::cuda::_th_potri

- func: qr.Q(Tensor self, bool some=True, *, Tensor(a!) Q, Tensor(b!) R) -> (Tensor(a!) Q, Tensor(b!) R)

- func: qr(Tensor self, bool some=True) -> (Tensor Q, Tensor R)
  use_c10_dispatcher: full
  variants: method, function

- func: _qr_helper(Tensor self, bool some) -> (Tensor, Tensor)
  use_c10_dispatcher: full
  variants: function
  dispatch:
    CPU: _qr_helper_cpu
    CUDA: _qr_helper_cuda

- func: geqrf.a(Tensor self, *, Tensor(a!) a, Tensor(b!) tau) -> (Tensor(a!) a, Tensor(b!) tau)
  dispatch:
    CPU: legacy::cpu::_th_geqrf_out
    CUDA: legacy::cuda::_th_geqrf_out

- func: geqrf(Tensor self) -> (Tensor a, Tensor tau)
  use_c10_dispatcher: full
  variants: method, function
  dispatch:
    CPU: legacy::cpu::_th_geqrf
    CUDA: legacy::cuda::_th_geqrf

- func: orgqr.out(Tensor self, Tensor input2, *, Tensor(a!) out) -> Tensor(a!)
  dispatch:
    CPU: legacy::cpu::_th_orgqr_out

- func: orgqr(Tensor self, Tensor input2) -> Tensor
  use_c10_dispatcher: full
  variants: method, function
  dispatch:
    CPU: legacy::cpu::_th_orgqr

- func: ormqr.out(Tensor self, Tensor input2, Tensor input3, bool left=True, bool transpose=False, *, Tensor(a!) out) -> Tensor(a!)
  dispatch:
    CPU: legacy::cpu::_th_ormqr_out

- func: ormqr(Tensor self, Tensor input2, Tensor input3, bool left=True, bool transpose=False) -> Tensor
  use_c10_dispatcher: full
  variants: method, function
  dispatch:
    CPU: legacy::cpu::_th_ormqr

- func: _lu_with_info(Tensor self, bool pivot=True, bool check_errors=True) -> (Tensor, Tensor, Tensor)
  use_c10_dispatcher: full
  variants: function
  dispatch:
    CPU: _lu_with_info_cpu
    CUDA: _lu_with_info_cuda

- func: lu_solve.out(Tensor self, Tensor LU_data, Tensor LU_pivots, *, Tensor(a!) out) -> Tensor(a!)

- func: lu_solve(Tensor self, Tensor LU_data, Tensor LU_pivots) -> Tensor
  use_c10_dispatcher: full
  variants: method, function

- func: _lu_solve_helper(Tensor self, Tensor LU_data, Tensor LU_pivots) -> Tensor
  use_c10_dispatcher: full
  variants: function
  dispatch:
    CPU: _lu_solve_helper_cpu
    CUDA: _lu_solve_helper_cuda

# TODO: remove dispatch section when porting TH CUDA to ATen
- func: multinomial.out(Tensor self, int num_samples, bool replacement=False, *, Generator? generator=None, Tensor(a!) out) -> Tensor(a!)
  dispatch:
    CPU, CUDA: multinomial_out

- func: multinomial(Tensor self, int num_samples, bool replacement=False, *, Generator? generator=None) -> Tensor
  variants: method, function
  dispatch:
    CPU, CUDA: multinomial

- func: _multinomial_alias_setup(Tensor probs) -> (Tensor, Tensor)
  use_c10_dispatcher: full
  variants: function
  dispatch:
    CPU: legacy::cpu::_th_multinomial_alias_setup
    CUDA: legacy::cuda::_th_multinomial_alias_setup

- func: _multinomial_alias_draw(Tensor J, Tensor q, int num_samples, *, Generator? generator=None) -> Tensor
  variants: function
  dispatch:
    CPU: legacy::cpu::_th_multinomial_alias_draw
    CUDA: legacy::cuda::_th_multinomial_alias_draw

- func: lgamma.out(Tensor self, *, Tensor(a!) out) -> Tensor(a!)
  dispatch:
    CPU: _lgamma_out_cpu
    CUDA: _lgamma_out_cuda

- func: lgamma(Tensor self) -> Tensor
  use_c10_dispatcher: full
  variants: method, function
  dispatch:
    CPU, CUDA: lgamma

- func: digamma.out(Tensor self, *, Tensor(a!) out) -> Tensor(a!)

- func: digamma(Tensor self) -> Tensor
  use_c10_dispatcher: full
  variants: method, function

- func: polygamma.out(int n, Tensor self, *, Tensor(a!) out) -> Tensor(a!)

- func: polygamma(int n, Tensor self) -> Tensor
  use_c10_dispatcher: full
  variants: method, function

- func: erfinv(Tensor self) -> Tensor
  use_c10_dispatcher: full
  variants: method, function
  dispatch:
    CPU, CUDA: erfinv

- func: erfinv_(Tensor(a!) self) -> Tensor(a!)
  use_c10_dispatcher: full
  variants: method
  dispatch:
    CPU: _erfinv__cpu
    CUDA: _erfinv__cuda

- func: erfinv.out(Tensor self, *, Tensor(a!) out) -> Tensor(a!)
  dispatch:
    CPU: _erfinv_out_cpu
    CUDA: _erfinv_out_cuda

- func: sign(Tensor self) -> Tensor
  use_c10_dispatcher: full
  variants: function, method

- func: sign_(Tensor(a!) self) -> Tensor(a!)
  use_c10_dispatcher: full
  variants: method

- func: sign.out(Tensor self, *, Tensor(a!) out) -> Tensor(a!)
  dispatch:
    CPU, CUDA: sign_out

- func: signbit(Tensor self) -> Tensor
  use_c10_dispatcher: full
  variants: function, method

- func: signbit.out(Tensor self, *, Tensor(a!) out) -> Tensor(a!)
  dispatch:
    CPU: signbit_out
    CUDA: signbit_out

- func: dist(Tensor self, Tensor other, Scalar p=2) -> Tensor
  use_c10_dispatcher: full
  variants: method, function

- func: atan2.out(Tensor self, Tensor other, *, Tensor(a!) out) -> Tensor(a!)

- func: atan2(Tensor self, Tensor other) -> Tensor
  use_c10_dispatcher: full
  variants: method, function

- func: lerp.Scalar_out(Tensor self, Tensor end, Scalar weight, *, Tensor(a!) out) -> Tensor(a!)
  dispatch:
    CPU: lerp_cpu_scalar_out
    CUDA: lerp_cuda_scalar_out

- func: lerp.Tensor_out(Tensor self, Tensor end, Tensor weight, *, Tensor(a!) out) -> Tensor(a!)
  dispatch:
    CPU: lerp_cpu_tensor_out
    CUDA: lerp_cuda_tensor_out

- func: lerp.Scalar(Tensor self, Tensor end, Scalar weight) -> Tensor
  use_c10_dispatcher: full
  variants: method, function
  dispatch:
    CPU: lerp_cpu_scalar
    CUDA: lerp_cuda_scalar

- func: lerp.Tensor(Tensor self, Tensor end, Tensor weight) -> Tensor
  use_c10_dispatcher: full
  variants: method, function
  dispatch:
    CPU: lerp_cpu_tensor
    CUDA: lerp_cuda_tensor

- func: histc.out(Tensor self, int bins=100, Scalar min=0, Scalar max=0, *, Tensor(a!) out) -> Tensor(a!)
  dispatch:
    CPU: legacy::cpu::_th_histc_out
    CUDA: _histc_out_cuda

- func: histc(Tensor self, int bins=100, Scalar min=0, Scalar max=0) -> Tensor
  use_c10_dispatcher: full
  variants: method, function
  dispatch:
    CPU: legacy::cpu::_th_histc
    CUDA: _histc_cuda

- func: fmod.Scalar_out(Tensor self, Scalar other, *, Tensor(a!) out) -> Tensor(a!)
  dispatch:
    CPU: fmod_out
    CUDA: fmod_cuda_out

- func: fmod.Scalar(Tensor self, Scalar other) -> Tensor
  use_c10_dispatcher: full
  variants: method, function
  dispatch:
    CPU: fmod
    CUDA: fmod_cuda

- func: fmod.Tensor_out(Tensor self, Tensor other, *, Tensor(a!) out) -> Tensor(a!)
  dispatch:
    CPU: fmod_out
    CUDA: fmod_cuda_out

- func: fmod.Tensor(Tensor self, Tensor other) -> Tensor
  use_c10_dispatcher: full
  variants: method, function
  dispatch:
    CPU: fmod
    CUDA: fmod_cuda

- func: hypot.out(Tensor self, Tensor other, *, Tensor(a!) out) -> Tensor(a!)

- func: hypot(Tensor self, Tensor other) -> Tensor
  use_c10_dispatcher: full
  variants: method, function

- func: hypot_(Tensor(a!) self, Tensor other) -> Tensor(a!)
  variants: method

- func: nextafter.out(Tensor self, Tensor other, *, Tensor(a!) out) -> Tensor(a!)

- func: nextafter(Tensor self, Tensor other) -> Tensor
  use_c10_dispatcher: full
  variants: method, function

- func: nextafter_(Tensor(a!) self, Tensor other) -> Tensor(a!)
  variants: method

- func: remainder.Scalar_out(Tensor self, Scalar other, *, Tensor(a!) out) -> Tensor(a!)
  dispatch:
    CPU, CUDA: remainder_out

- func: remainder.Scalar(Tensor self, Scalar other) -> Tensor
  use_c10_dispatcher: full
  variants: method, function
  dispatch:
    CPU, CUDA: remainder

- func: remainder.Tensor_out(Tensor self, Tensor other, *, Tensor(a!) out) -> Tensor(a!)
  dispatch:
    CPU, CUDA: remainder_out

- func: remainder.Tensor(Tensor self, Tensor other) -> Tensor
  use_c10_dispatcher: full
  variants: method, function
  dispatch:
    CPU, CUDA: remainder

- func: min(Tensor self) -> Tensor
  use_c10_dispatcher: full
  variants: method, function
  dispatch:
    CPU, CUDA: min
    QuantizedCPU: min_quantized_cpu

- func: max(Tensor self) -> Tensor
  use_c10_dispatcher: full
  variants: method, function
  dispatch:
    CPU, CUDA: max
    QuantizedCPU: max_quantized_cpu

- func: maximum(Tensor self, Tensor other) -> Tensor
  use_c10_dispatcher: full
  variants: method, function

- func: maximum.out(Tensor self, Tensor other, *, Tensor(a!) out) -> Tensor(a!)

# binary max, alias of maximum
# NOTE: max is not an alias for maximum, since there is also unary max
- func: max.other(Tensor self, Tensor other) -> Tensor
  use_c10_dispatcher: full
  variants: method, function

- func: max.out(Tensor self, Tensor other, *, Tensor(a!) out) -> Tensor(a!)

- func: minimum(Tensor self, Tensor other) -> Tensor
  use_c10_dispatcher: full
  variants: method, function

- func: minimum.out(Tensor self, Tensor other, *, Tensor(a!) out) -> Tensor(a!)

# binary min, alias for minimum
# NOTE: min is not an alias for minimum, since there is also unary min
- func: min.out(Tensor self, Tensor other, *, Tensor(a!) out) -> Tensor(a!)

- func: min.other(Tensor self, Tensor other) -> Tensor
  use_c10_dispatcher: full
  variants: method, function

# Return: (Tensor min, Tensor max)
- func: _min_max(Tensor self) -> (Tensor, Tensor)
  use_c10_dispatcher: full
  variants: function
  dispatch:
    CPU: _min_max

- func: median(Tensor self) -> Tensor
  use_c10_dispatcher: full
  variants: method, function
  dispatch:
    CPU: median_cpu
    CUDA: median_cuda

- func: quantile.scalar_out(Tensor self, float q, int? dim=None, bool keepdim=False, *, Tensor(a!) out) -> Tensor(a!)

- func: quantile.scalar(Tensor self, float q, int? dim=None, bool keepdim=False) -> Tensor
  use_c10_dispatcher: full
  variants: method, function

- func: quantile.out(Tensor self, Tensor q, int? dim=None, bool keepdim=False, *, Tensor(a!) out) -> Tensor(a!)

- func: quantile(Tensor self, Tensor q, int? dim=None, bool keepdim=False) -> Tensor
  use_c10_dispatcher: full
  variants: method, function

- func: sort.values(Tensor self, int dim=-1, bool descending=False, *, Tensor(a!) values, Tensor(b!) indices) -> (Tensor(a!) values, Tensor(b!) indices)
  dispatch:
    CPU: legacy::cpu::_th_sort_out
    CUDA: legacy::cuda::_th_sort_out

- func: sort(Tensor self, int dim=-1, bool descending=False) -> (Tensor values, Tensor indices)
  use_c10_dispatcher: full
  variants: method, function
  dispatch:
    CPU: legacy::cpu::_th_sort
    CUDA: legacy::cuda::_th_sort
    QuantizedCPU: sort_quantized_cpu

- func: sort.dimname_values(Tensor self, Dimname dim, bool descending=False, *, Tensor(a!) values, Tensor(b!) indices) -> (Tensor(a!) values, Tensor(b!) indices)

- func: sort.dimname(Tensor self, Dimname dim, bool descending=False) -> (Tensor values, Tensor indices)
  variants: method, function

- func: argsort(Tensor self, int dim=-1, bool descending=False) -> Tensor
  use_c10_dispatcher: full
  variants: method, function

- func: argsort.dimname(Tensor self, Dimname dim, bool descending=False) -> Tensor
  variants: method, function

- func: topk.values(Tensor self, int k, int dim=-1, bool largest=True, bool sorted=True, *, Tensor(a!) values, Tensor(b!) indices) -> (Tensor(a!) values, Tensor(b!) indices)
  dispatch:
    CPU: topk_out_cpu
    CUDA: legacy::cuda::_th_topk_out

- func: topk(Tensor self, int k, int dim=-1, bool largest=True, bool sorted=True) -> (Tensor values, Tensor indices)
  use_c10_dispatcher: full
  variants: method, function
  dispatch:
    CPU, CUDA: topk
    QuantizedCPU: topk_quantized_cpu

- func: all(Tensor self) -> Tensor
  use_c10_dispatcher: full
  variants: method, function

- func: any(Tensor self) -> Tensor
  use_c10_dispatcher: full
  variants: method, function
  dispatch:
    CPU, CUDA: any
    SparseCPU, SparseCUDA: any_sparse

- func: renorm.out(Tensor self, Scalar p, int dim, Scalar maxnorm, *, Tensor(a!) out) -> Tensor(a!)
  dispatch:
    CPU: legacy::cpu::_th_renorm_out
    CUDA: legacy::cuda::_th_renorm_out

- func: renorm(Tensor self, Scalar p, int dim, Scalar maxnorm) -> Tensor
  use_c10_dispatcher: full
  variants: method, function
  dispatch:
    CPU: legacy::cpu::_th_renorm
    CUDA: legacy::cuda::_th_renorm

- func: unfold(Tensor(a) self, int dimension, int size, int step) -> Tensor(a)
  use_c10_dispatcher: full
  variants: method
  device_guard: False
  dispatch:
    CPU, CUDA: unfold
    QuantizedCPU, QuantizedCUDA: unfold

- func: unfold_backward(Tensor grad_in, int[] input_sizes, int dim, int size, int step) -> Tensor
  use_c10_dispatcher: full
  variants: function
  dispatch:
    CPU, CUDA: unfold_backward

- func: equal(Tensor self, Tensor other) -> bool
  use_c10_dispatcher: full
  variants: method, function
  dispatch:
    CPU: cpu_equal
    CUDA: cuda_equal
    QuantizedCPU: equal_quantized_cpu

- func: pow.Tensor_Tensor_out(Tensor self, Tensor exponent, *, Tensor(a!) out) -> Tensor(a!)
  dispatch:
    CPU, CUDA: pow_out

- func: pow.Tensor_Tensor(Tensor self, Tensor exponent) -> Tensor
  use_c10_dispatcher: full
  variants: method, function
  dispatch:
    CPU, CUDA: pow

- func: pow.Scalar_out(Scalar self, Tensor exponent, *, Tensor(a!) out) -> Tensor(a!)
  dispatch:
    CPU, CUDA: pow_out

- func: pow.Scalar(Scalar self, Tensor exponent) -> Tensor
  use_c10_dispatcher: full
  dispatch:
    CPU, CUDA: pow

- func: normal_(Tensor(a!) self, float mean=0, float std=1, *, Generator? generator=None) -> Tensor(a!)
  variants: method

- func: normal.Tensor_float_out(Tensor mean, float std=1, *, Generator? generator=None, Tensor(a!) out) -> Tensor(a!)

- func: normal.Tensor_float(Tensor mean, float std=1, *, Generator? generator=None) -> Tensor

- func: normal.float_Tensor_out(float mean, Tensor std, *, Generator? generator=None, Tensor(a!) out) -> Tensor(a!)

- func: normal.float_Tensor(float mean, Tensor std, *, Generator? generator=None) -> Tensor

- func: normal.Tensor_Tensor_out(Tensor mean, Tensor std, *, Generator? generator=None, Tensor(a!) out) -> Tensor(a!)

- func: normal.Tensor_Tensor(Tensor mean, Tensor std, *, Generator? generator=None) -> Tensor

- func: normal.float_float(float mean, float std, int[] size, *, Generator? generator=None, ScalarType? dtype=None, Layout? layout=None, Device? device=None, bool? pin_memory=None) -> Tensor

- func: normal.float_float_out(float mean, float std, int[] size, *, Generator? generator=None, Tensor(a!) out) -> Tensor(a!)

- func: alias(Tensor(a) self) -> Tensor(a)
  use_c10_dispatcher: full
  variants: method, function

- func: _addr(Tensor self, Tensor vec1, Tensor vec2, *, Scalar beta=1, Scalar alpha=1) -> Tensor
  use_c10_dispatcher: full
  dispatch:
    CPU: legacy::cpu::_th_addr
    CUDA: addr_cuda

- func: _addr_(Tensor(a!) self, Tensor vec1, Tensor vec2, *, Scalar beta=1, Scalar alpha=1) -> Tensor(a!)
  use_c10_dispatcher: full
  dispatch:
    CPU: legacy::cpu::_th_addr_
    CUDA: addr__cuda

- func: _addr.out(Tensor self, Tensor vec1, Tensor vec2, *, Scalar beta=1, Scalar alpha=1, Tensor(a!) out) -> Tensor(a!)
  dispatch:
    CPU: legacy::cpu::_th_addr_out
    CUDA: addr_out_cuda

- func: _index_copy_(Tensor(a!) self, int dim, Tensor index, Tensor source) -> Tensor(a!)
  use_c10_dispatcher: full
  dispatch:
    CPU: legacy::cpu::_th_index_copy_
    CUDA: legacy::cuda::_th_index_copy_

- func: _cumsum(Tensor self, int dim) -> Tensor
  use_c10_dispatcher: full
  dispatch:
    CPU: _cumsum_cpu
    CUDA: _cumsum_cuda

- func: _cumsum.out(Tensor self, int dim, *, Tensor(a!) out) -> Tensor(a!)
  dispatch:
    CPU: _cumsum_out_cpu
    CUDA: _cumsum_out_cuda

- func: _cumprod(Tensor self, int dim) -> Tensor
  use_c10_dispatcher: full
  dispatch:
    CPU: _cumprod_cpu
    CUDA: _cumprod_cuda

- func: _cumprod.out(Tensor self, int dim, *, Tensor(a!) out) -> Tensor(a!)
  dispatch:
    CPU: _cumprod_out_cpu
    CUDA: _cumprod_out_cuda

- func: _var(Tensor self, bool unbiased=True) -> Tensor
  use_c10_dispatcher: full
  dispatch:
    CPU: legacy::cpu::_th_var
    CUDA: legacy::cuda::_th_var

- func: _std(Tensor self, bool unbiased=True) -> Tensor
  use_c10_dispatcher: full
  dispatch:
    CPU: legacy::cpu::_th_std
    CUDA: legacy::cuda::_th_std

- func: _amp_non_finite_check_and_unscale_(Tensor(a!) self, Tensor(b!) found_inf, Tensor inv_scale) -> ()
  use_c10_dispatcher: full
  variants: function
  dispatch:
    CUDA: _amp_non_finite_check_and_unscale_cuda_

- func: _amp_update_scale(Tensor(a!) growth_tracker, Tensor current_scale, Tensor found_inf, float scale_growth_factor, float scale_backoff_factor, int growth_interval) -> Tensor
  use_c10_dispatcher: full
  variants: function
  dispatch:
    CUDA: _amp_update_scale_cuda

- func: _cat(Tensor[] tensors, int dim=0) -> Tensor
  use_c10_dispatcher: full
  dispatch:
    CPU: _cat_cpu
    CUDA: cat_cuda
    QuantizedCPU: cat_quantized_cpu

- func: _cat.out(Tensor[] tensors, int dim=0, *, Tensor(a!) out) -> Tensor(a!)
  dispatch:
    CPU: _cat_out_cpu
    CUDA: cat_out_cuda
    QuantizedCPU: cat_out_quantized_cpu

- func: _foreach_add.Scalar(Tensor[] tensors, Scalar scalar) -> Tensor[]
  use_c10_dispatcher: full
  device_guard: False
  variants: function
  dispatch:
    CPU: foreach_tensor_add_scalar_kernel_slow
    CUDA: foreach_tensor_add_scalar_kernel_cuda

<<<<<<< HEAD
- func: _foreach_add_.Scalar(Tensor(a!)[] self, Scalar scalar) -> ()
=======
- func: _foreach_add_.Scalar(Tensor[](a!) self, Scalar scalar) -> ()
>>>>>>> 3c1714ce
  device_guard: False
  variants: function
  dispatch:
    CPU: foreach_tensor_add_scalar_kernel_slow_
    CUDA: foreach_tensor_add_scalar_kernel_cuda_

- func: _mode(Tensor self, int dim=-1, bool keepdim=False) -> (Tensor, Tensor)
  use_c10_dispatcher: full
  dispatch:
    CPU: legacy::cpu::_th_mode
    CUDA: legacy::cuda::_th_mode

- func: _mode.values(Tensor self, int dim=-1, bool keepdim=False, *, Tensor(a!) values, Tensor(b!) indices) -> (Tensor(a!), Tensor(b!))
  dispatch:
    CPU: legacy::cpu::_th_mode_out
    CUDA: legacy::cuda::_th_mode_out

- func: bucketize.Tensor(Tensor self, Tensor boundaries, *, bool out_int32=False, bool right=False) -> Tensor
  use_c10_dispatcher: full
  dispatch:
    CPU: bucketize_cpu
    CUDA: bucketize_cuda

- func: bucketize.Tensor_out(Tensor self, Tensor boundaries, *, bool out_int32=False, bool right=False, Tensor(a!) out) -> Tensor(a!)
  dispatch:
    CPU: bucketize_out_cpu
    CUDA: bucketize_out_cuda

- func: bucketize.Scalar(Scalar self, Tensor boundaries, *, bool out_int32=False, bool right=False) -> Tensor
  use_c10_dispatcher: full
  dispatch:
    CPU: bucketize_cpu
    CUDA: bucketize_cuda

- func: searchsorted.Tensor(Tensor sorted_sequence, Tensor self, *, bool out_int32=False, bool right=False) -> Tensor
  use_c10_dispatcher: full
  dispatch:
    CPU: searchsorted_cpu
    CUDA: searchsorted_cuda

- func: searchsorted.Tensor_out(Tensor sorted_sequence, Tensor self, *, bool out_int32=False, bool right=False, Tensor(a!) out) -> Tensor(a!)
  dispatch:
    CPU: searchsorted_out_cpu
    CUDA: searchsorted_out_cuda

- func: searchsorted.Scalar(Tensor sorted_sequence, Scalar self, *, bool out_int32=False, bool right=False) -> Tensor
  use_c10_dispatcher: full
  dispatch:
    CPU: searchsorted_cpu
    CUDA: searchsorted_cuda

## NN wrappers

- func: mse_loss.out(Tensor self, Tensor target, int reduction=Mean, *, Tensor(a!) out) -> Tensor(a!)
  python_module: nn

- func: mse_loss(Tensor self, Tensor target, int reduction=Mean) -> Tensor
  use_c10_dispatcher: full
  python_module: nn

- func: mse_loss_backward.grad_input(Tensor grad_output, Tensor self, Tensor target, int reduction, *, Tensor(a!) grad_input) -> Tensor(a!)
  python_module: nn
  dispatch:
    CPU, CUDA: mse_loss_backward_out

- func: mse_loss_backward(Tensor grad_output, Tensor self, Tensor target, int reduction) -> Tensor
  use_c10_dispatcher: full
  python_module: nn
  dispatch:
    CPU, CUDA: mse_loss_backward

- func: l1_loss.out(Tensor self, Tensor target, int reduction=Mean, *, Tensor(a!) out) -> Tensor(a!)
  python_module: nn

- func: l1_loss(Tensor self, Tensor target, int reduction=Mean) -> Tensor
  use_c10_dispatcher: full
  python_module: nn

- func: l1_loss_backward.grad_input(Tensor grad_output, Tensor self, Tensor target, int reduction, *, Tensor(a!) grad_input) -> Tensor(a!)
  python_module: nn
  dispatch:
    CPU, CUDA: l1_loss_backward_out

- func: l1_loss_backward(Tensor grad_output, Tensor self, Tensor target, int reduction) -> Tensor
  use_c10_dispatcher: full
  python_module: nn

- func: multi_margin_loss.out(Tensor self, Tensor target, Scalar p=1, Scalar margin=1, Tensor? weight=None, int reduction=Mean, *, Tensor(a!) out) -> Tensor(a!)
  python_module: nn
  dispatch:
    CPU: multi_margin_loss_cpu_out
    CUDA: legacy::cuda::_thnn_multi_margin_loss_forward_out

- func: multi_margin_loss(Tensor self, Tensor target, Scalar p=1, Scalar margin=1, Tensor? weight=None, int reduction=Mean) -> Tensor
  use_c10_dispatcher: full
  python_module: nn
  dispatch:
    CPU: multi_margin_loss_cpu
    CUDA: legacy::cuda::_thnn_multi_margin_loss_forward

- func: multi_margin_loss_backward.grad_input(Tensor grad_output, Tensor self, Tensor target, Scalar p, Scalar margin, Tensor? weight=None, int reduction=Mean, *, Tensor(a!) grad_input) -> Tensor(a!)
  python_module: nn
  dispatch:
    CPU: multi_margin_loss_cpu_backward_out
    CUDA: legacy::cuda::_thnn_multi_margin_loss_backward_out

- func: multi_margin_loss_backward(Tensor grad_output, Tensor self, Tensor target, Scalar p, Scalar margin, Tensor? weight=None, int reduction=Mean) -> Tensor
  use_c10_dispatcher: full
  python_module: nn
  dispatch:
    CPU: multi_margin_loss_cpu_backward
    CUDA: legacy::cuda::_thnn_multi_margin_loss_backward

- func: multilabel_margin_loss.out(Tensor self, Tensor target, int reduction=Mean, *, Tensor(a!) out) -> Tensor(a!)
  python_module: nn

- func: multilabel_margin_loss(Tensor self, Tensor target, int reduction=Mean) -> Tensor
  use_c10_dispatcher: full
  python_module: nn

- func: multilabel_margin_loss_forward.output(Tensor self, Tensor target, int reduction, *, Tensor(a!) output, Tensor(b!) is_target) -> (Tensor(a!), Tensor(b!))
  python_module: nn
  dispatch:
    CPU: multilabel_margin_loss_forward_out_cpu
    CUDA: legacy::cuda::_thnn_multilabel_margin_loss_forward_out

- func: multilabel_margin_loss_forward(Tensor self, Tensor target, int reduction) -> (Tensor output, Tensor is_target)
  use_c10_dispatcher: full
  python_module: nn
  dispatch:
    CPU: multilabel_margin_loss_forward_cpu
    CUDA: legacy::cuda::_thnn_multilabel_margin_loss_forward

- func: multilabel_margin_loss_backward.grad_input(Tensor grad_output, Tensor self, Tensor target, int reduction, Tensor is_target, *, Tensor(a!) grad_input) -> Tensor(a!)
  python_module: nn
  dispatch:
    CPU: multilabel_margin_loss_backward_cpu_out
    CUDA: legacy::cuda::_thnn_multilabel_margin_loss_backward_out

- func: multilabel_margin_loss_backward(Tensor grad_output, Tensor self, Tensor target, int reduction, Tensor is_target) -> Tensor
  use_c10_dispatcher: full
  python_module: nn
  dispatch:
    CPU: multilabel_margin_loss_backward_cpu
    CUDA: legacy::cuda::_thnn_multilabel_margin_loss_backward

- func: nll_loss.out(Tensor self, Tensor target, Tensor? weight=None, int reduction=Mean, int ignore_index=-100, *, Tensor(a!) out) -> Tensor(a!)
  python_module: nn

- func: nll_loss(Tensor self, Tensor target, Tensor? weight=None, int reduction=Mean, int ignore_index=-100) -> Tensor
  use_c10_dispatcher: full
  python_module: nn

- func: nll_loss_forward.output(Tensor self, Tensor target, Tensor? weight, int reduction, int ignore_index, *, Tensor(a!) output, Tensor(b!) total_weight) -> (Tensor(a!), Tensor(b!))
  python_module: nn
  dispatch:
    CPU: nll_loss_forward_out_cpu
    CUDA: legacy::cuda::_thnn_nll_loss_forward_out

- func: nll_loss_forward(Tensor self, Tensor target, Tensor? weight, int reduction, int ignore_index) -> (Tensor output, Tensor total_weight)
  use_c10_dispatcher: full
  python_module: nn
  dispatch:
    CPU: nll_loss_forward_cpu
    CUDA: legacy::cuda::_thnn_nll_loss_forward

- func: nll_loss_backward.grad_input(Tensor grad_output, Tensor self, Tensor target, Tensor? weight, int reduction, int ignore_index, Tensor total_weight, *, Tensor(a!) grad_input) -> Tensor(a!)
  python_module: nn
  dispatch:
    CPU: nll_loss_backward_out_cpu
    CUDA: legacy::cuda::_thnn_nll_loss_backward_out

- func: nll_loss_backward(Tensor grad_output, Tensor self, Tensor target, Tensor? weight, int reduction, int ignore_index, Tensor total_weight) -> Tensor
  use_c10_dispatcher: full
  python_module: nn
  dispatch:
    CPU: nll_loss_backward_cpu
    CUDA: legacy::cuda::_thnn_nll_loss_backward

- func: nll_loss2d.out(Tensor self, Tensor target, Tensor? weight=None, int reduction=Mean, int ignore_index=-100, *, Tensor(a!) out) -> Tensor(a!)
  python_module: nn

- func: nll_loss2d(Tensor self, Tensor target, Tensor? weight=None, int reduction=Mean, int ignore_index=-100) -> Tensor
  use_c10_dispatcher: full
  python_module: nn

- func: nll_loss2d_forward.output(Tensor self, Tensor target, Tensor? weight, int reduction, int ignore_index, *, Tensor(a!) output, Tensor(b!) total_weight) -> (Tensor(a!), Tensor(b!))
  python_module: nn
  dispatch:
    CPU: nll_loss2d_forward_out_cpu
    CUDA: legacy::cuda::_thnn_nll_loss2d_forward_out

- func: nll_loss2d_forward(Tensor self, Tensor target, Tensor? weight, int reduction, int ignore_index) -> (Tensor output, Tensor total_weight)
  use_c10_dispatcher: full
  python_module: nn
  dispatch:
    CPU: nll_loss2d_forward_cpu
    CUDA: legacy::cuda::_thnn_nll_loss2d_forward

- func: nll_loss2d_backward.grad_input(Tensor grad_output, Tensor self, Tensor target, Tensor? weight, int reduction, int ignore_index, Tensor total_weight, *, Tensor(a!) grad_input) -> Tensor(a!)
  python_module: nn
  dispatch:
    CPU: nll_loss2d_backward_out_cpu
    CUDA: legacy::cuda::_thnn_nll_loss2d_backward_out

- func: nll_loss2d_backward(Tensor grad_output, Tensor self, Tensor target, Tensor? weight, int reduction, int ignore_index, Tensor total_weight) -> Tensor
  use_c10_dispatcher: full
  python_module: nn
  dispatch:
    CPU: nll_loss2d_backward_cpu
    CUDA: legacy::cuda::_thnn_nll_loss2d_backward

- func: smooth_l1_loss.out(Tensor self, Tensor target, int reduction=Mean, *, Tensor(a!) out) -> Tensor(a!)
  python_module: nn
  dispatch:
    CPU: smooth_l1_loss_out
    CUDA: smooth_l1_loss_out

- func: smooth_l1_loss(Tensor self, Tensor target, int reduction=Mean) -> Tensor
  use_c10_dispatcher: full
  python_module: nn

- func: smooth_l1_loss_backward.grad_input(Tensor grad_output, Tensor self, Tensor target, int reduction, *, Tensor(a!) grad_input) -> Tensor(a!)
  python_module: nn
  dispatch:
    CPU: smooth_l1_loss_backward_out
    CUDA: smooth_l1_loss_backward_out

- func: smooth_l1_loss_backward(Tensor grad_output, Tensor self, Tensor target, int reduction) -> Tensor
  use_c10_dispatcher: full
  python_module: nn

- func: soft_margin_loss.out(Tensor self, Tensor target, int reduction=Mean, *, Tensor(a!) out) -> Tensor(a!)
  python_module: nn

- func: soft_margin_loss(Tensor self, Tensor target, int reduction=Mean) -> Tensor
  use_c10_dispatcher: full
  python_module: nn

- func: soft_margin_loss_backward.grad_input(Tensor grad_output, Tensor self, Tensor target, int reduction, *, Tensor(a!) grad_input) -> Tensor(a!)
  python_module: nn

- func: soft_margin_loss_backward(Tensor grad_output, Tensor self, Tensor target, int reduction) -> Tensor
  use_c10_dispatcher: full
  python_module: nn

- func: elu.out(Tensor self, Scalar alpha=1, Scalar scale=1, Scalar input_scale=1, *, Tensor(a!) out) -> Tensor(a!)
  python_module: nn

- func: elu(Tensor self, Scalar alpha=1, Scalar scale=1, Scalar input_scale=1) -> Tensor
  use_c10_dispatcher: full
  python_module: nn

- func: elu_backward.grad_input(Tensor grad_output, Scalar alpha, Scalar scale, Scalar input_scale, Tensor output, *, Tensor(a!) grad_input) -> Tensor(a!)
  python_module: nn
  dispatch:
    CPU, CUDA: elu_backward_out

- func: elu_backward(Tensor grad_output, Scalar alpha, Scalar scale, Scalar input_scale, Tensor output) -> Tensor
  use_c10_dispatcher: full
  python_module: nn

- func: elu_(Tensor(a!) self, Scalar alpha=1, Scalar scale=1, Scalar input_scale=1) -> Tensor(a!)
  use_c10_dispatcher: full
  python_module: nn

- func: glu.out(Tensor self, int dim=-1, *, Tensor(a!) out) -> Tensor(a!)
  python_module: nn
  dispatch:
    CPU: glu_out
    CUDA: legacy::cuda::_thnn_glu_forward_out

- func: glu(Tensor self, int dim=-1) -> Tensor
  use_c10_dispatcher: full
  python_module: nn
  dispatch:
    CPU: glu
    CUDA: legacy::cuda::_thnn_glu_forward

- func: glu_backward.grad_input(Tensor grad_output, Tensor self, int dim, *, Tensor(a!) grad_input) -> Tensor(a!)
  python_module: nn
  dispatch:
    CPU: glu_backward_out
    CUDA: legacy::cuda::_thnn_glu_backward_out

- func: glu_backward(Tensor grad_output, Tensor self, int dim) -> Tensor
  use_c10_dispatcher: full
  python_module: nn
  dispatch:
    CPU: glu_backward
    CUDA: legacy::cuda::_thnn_glu_backward

- func: hardsigmoid.out(Tensor self, *, Tensor(a!) out) -> Tensor(a!)
  python_module: nn

- func: hardsigmoid(Tensor self) -> Tensor
  use_c10_dispatcher: full
  python_module: nn
  dispatch:
    CPU, CUDA: hardsigmoid
    QuantizedCPU: hardsigmoid_quantized_cpu

- func: hardsigmoid_(Tensor(a!) self) -> Tensor(a!)
  use_c10_dispatcher: full
  python_module: nn

- func: hardsigmoid_backward(Tensor grad_output, Tensor self) -> Tensor
  use_c10_dispatcher: full
  python_module: nn
  dispatch:
    CPU, CUDA: hardsigmoid_backward

- func: hardtanh.out(Tensor self, Scalar min_val=-1, Scalar max_val=1, *, Tensor(a!) out) -> Tensor(a!)
  python_module: nn
  dispatch:
    CPU, CUDA: hardtanh_out
    QuantizedCPU: hardtanh_out_quantized_cpu

- func: hardtanh(Tensor self, Scalar min_val=-1, Scalar max_val=1) -> Tensor
  use_c10_dispatcher: full
  python_module: nn
  dispatch:
    CPU, CUDA: hardtanh
    QuantizedCPU: hardtanh_quantized_cpu

- func: hardtanh_backward.grad_input(Tensor grad_output, Tensor self, Scalar min_val, Scalar max_val, *, Tensor(a!) grad_input) -> Tensor(a!)
  python_module: nn
  dispatch:
    CPU, CUDA: hardtanh_backward_out

- func: hardtanh_backward(Tensor grad_output, Tensor self, Scalar min_val, Scalar max_val) -> Tensor
  use_c10_dispatcher: full
  python_module: nn

- func: hardtanh_(Tensor(a!) self, Scalar min_val=-1, Scalar max_val=1) -> Tensor(a!)
  use_c10_dispatcher: full
  python_module: nn
  dispatch:
    CPU, CUDA: hardtanh_
    QuantizedCPU: hardtanh_quantized_cpu_

- func: hardswish.out(Tensor self, *, Tensor(a!) out) -> Tensor(a!)
  python_module: nn

- func: hardswish(Tensor self) -> Tensor
  use_c10_dispatcher: full
  python_module: nn

- func: hardswish_(Tensor(a!) self) -> Tensor(a!)
  use_c10_dispatcher: full
  python_module: nn

- func: hardswish_backward(Tensor grad_output, Tensor self) -> Tensor
  use_c10_dispatcher: full
  python_module: nn
  dispatch:
    CPU, CUDA: hardswish_backward

- func: leaky_relu.out(Tensor self, Scalar negative_slope=0.01, *, Tensor(a!) out) -> Tensor(a!)
  python_module: nn
  dispatch:
    CPU, CUDA: leaky_relu_out
    QuantizedCPU: leaky_relu_out_quantized_cpu

- func: leaky_relu(Tensor self, Scalar negative_slope=0.01) -> Tensor
  use_c10_dispatcher: full
  python_module: nn
  dispatch:
    CPU, CUDA: leaky_relu
    QuantizedCPU: heaky_relu_quantized_cpu

- func: leaky_relu_backward(Tensor grad_output, Tensor self, Scalar negative_slope, bool self_is_result) -> Tensor
  use_c10_dispatcher: full
  python_module: nn

- func: leaky_relu_(Tensor(a!) self, Scalar negative_slope=0.01) -> Tensor(a!)
  use_c10_dispatcher: full
  python_module: nn
  dispatch:
    CPU, CUDA: leaky_relu_
    QuantizedCPU: leaky_relu_quantized_cpu_

- func: log_sigmoid.out(Tensor self, *, Tensor(a!) out) -> Tensor(a!)
  python_module: nn

- func: log_sigmoid(Tensor self) -> Tensor
  use_c10_dispatcher: full
  python_module: nn

- func: log_sigmoid_forward.output(Tensor self, *, Tensor(a!) output, Tensor(b!) buffer) -> (Tensor(a!), Tensor(b!))
  python_module: nn
  dispatch:
    CPU: log_sigmoid_forward_out_cpu
    CUDA: legacy::cuda::_thnn_log_sigmoid_forward_out

- func: log_sigmoid_forward(Tensor self) -> (Tensor output, Tensor buffer)
  use_c10_dispatcher: full
  python_module: nn
  dispatch:
    CPU: log_sigmoid_forward_cpu
    CUDA: legacy::cuda::_thnn_log_sigmoid_forward

- func: log_sigmoid_backward.grad_input(Tensor grad_output, Tensor self, Tensor buffer, *, Tensor(a!) grad_input) -> Tensor(a!)
  python_module: nn
  dispatch:
    CPU: log_sigmoid_backward_out_cpu
    CUDA: legacy::cuda::_thnn_log_sigmoid_backward_out

- func: log_sigmoid_backward(Tensor grad_output, Tensor self, Tensor buffer) -> Tensor
  use_c10_dispatcher: full
  python_module: nn
  dispatch:
    CPU: log_sigmoid_backward_cpu
    CUDA: legacy::cuda::_thnn_log_sigmoid_backward

- func: rrelu_with_noise.out(Tensor self, Tensor noise, Scalar lower=0.125, Scalar upper=0.3333333333333333, bool training=False, Generator? generator=None, *, Tensor(a!) out) -> Tensor(a!)
  python_module: nn
  dispatch:
    CPU: rrelu_with_noise_out_cpu
    CUDA: legacy::cuda::_thnn_rrelu_with_noise_forward_out

- func: rrelu_with_noise(Tensor self, Tensor noise, Scalar lower=0.125, Scalar upper=0.3333333333333333, bool training=False, Generator? generator=None) -> Tensor
  python_module: nn
  dispatch:
    CPU: rrelu_with_noise_cpu
    CUDA: legacy::cuda::_thnn_rrelu_with_noise_forward

- func: rrelu_with_noise_backward(Tensor grad_output, Tensor self, Tensor noise, Scalar lower, Scalar upper, bool training, bool self_is_result) -> Tensor
  use_c10_dispatcher: full
  python_module: nn

- func: rrelu_with_noise_(Tensor(a!) self, Tensor noise, Scalar lower=0.125, Scalar upper=0.3333333333333333, bool training=False, Generator? generator=None) -> Tensor(a!)
  python_module: nn
  dispatch:
    CPU: rrelu_with_noise_cpu_
    CUDA: legacy::cuda::_thnn_rrelu_with_noise_forward_

- func: softplus.out(Tensor self, Scalar beta=1, Scalar threshold=20, *, Tensor(a!) out) -> Tensor(a!)
  python_module: nn

- func: softplus(Tensor self, Scalar beta=1, Scalar threshold=20) -> Tensor
  use_c10_dispatcher: full
  python_module: nn

- func: softplus_backward.grad_input(Tensor grad_output, Tensor self, Scalar beta, Scalar threshold, Tensor output, *, Tensor(a!) grad_input) -> Tensor(a!)
  python_module: nn
  dispatch:
    CPU, CUDA: softplus_backward_out

- func: softplus_backward(Tensor grad_output, Tensor self, Scalar beta, Scalar threshold, Tensor output) -> Tensor
  use_c10_dispatcher: full
  python_module: nn

- func: softshrink.out(Tensor self, Scalar lambd=0.5, *, Tensor(a!) out) -> Tensor(a!)
  python_module: nn

- func: softshrink(Tensor self, Scalar lambd=0.5) -> Tensor
  use_c10_dispatcher: full
  python_module: nn

- func: softshrink_backward.grad_input(Tensor grad_output, Tensor self, Scalar lambd, *, Tensor(a!) grad_input) -> Tensor(a!)
  python_module: nn
  dispatch:
    CPU, CUDA: softshrink_backward_out

- func: softshrink_backward(Tensor grad_output, Tensor self, Scalar lambd) -> Tensor
  use_c10_dispatcher: full
  python_module: nn

- func: adaptive_avg_pool2d.out(Tensor self, int[2] output_size, *, Tensor(a!) out) -> Tensor(a!)
  python_module: nn
  dispatch:
    CPU, CUDA: adaptive_avg_pool2d_out_cpu
    MkldnnCPU: mkldnn_adaptive_avg_pool2d_out

- func: adaptive_avg_pool2d(Tensor self, int[2] output_size) -> Tensor
  use_c10_dispatcher: full
  python_module: nn

- func: mkldnn_adaptive_avg_pool2d(Tensor self, int[2] output_size) -> Tensor
  use_c10_dispatcher: full
  dispatch:
    MkldnnCPU: mkldnn_adaptive_avg_pool2d

- func: _adaptive_avg_pool2d(Tensor self, int[2] output_size) -> Tensor
  use_c10_dispatcher: full
  dispatch:
    CPU: adaptive_avg_pool2d_cpu
    CUDA: adaptive_avg_pool2d_cuda
    QuantizedCPU: adaptive_avg_pool2d_quantized_cpu

- func: _adaptive_avg_pool2d_backward(Tensor grad_output, Tensor self) -> Tensor
  use_c10_dispatcher: full
  python_module: nn
  dispatch:
    CPU: adaptive_avg_pool2d_backward_cpu
    CUDA: adaptive_avg_pool2d_backward_cuda

- func: adaptive_avg_pool3d.out(Tensor self, int[3] output_size, *, Tensor(a!) out) -> Tensor(a!)
  python_module: nn
  dispatch:
    CPU: adaptive_avg_pool3d_out_cpu
    CUDA: adaptive_avg_pool3d_out_cuda
    QuantizedCPU: adaptive_avg_pool3d_out_quantized_cpu

- func: adaptive_avg_pool3d(Tensor self, int[3] output_size) -> Tensor
  use_c10_dispatcher: full
  python_module: nn
  dispatch:
    CPU: adaptive_avg_pool3d_cpu
    CUDA: adaptive_avg_pool3d_cuda
    QuantizedCPU: adaptive_avg_pool3d_quantized_cpu

- func: adaptive_avg_pool3d_backward.grad_input(Tensor grad_output, Tensor self, *, Tensor(a!) grad_input) -> Tensor(a!)
  python_module: nn
  dispatch:
    CPU: adaptive_avg_pool3d_backward_out_cpu
    CUDA: adaptive_avg_pool3d_backward_out_cuda

- func: adaptive_avg_pool3d_backward(Tensor grad_output, Tensor self) -> Tensor
  use_c10_dispatcher: full
  python_module: nn
  dispatch:
    CPU: adaptive_avg_pool3d_backward_cpu
    CUDA: adaptive_avg_pool3d_backward_cuda

# Return: (Tensor output, Tensor indices)
- func: adaptive_max_pool2d.out(Tensor self, int[2] output_size, *, Tensor(a!) out, Tensor(b!) indices) -> (Tensor(a!), Tensor(b!))
  python_module: nn
  dispatch:
    CPU: adaptive_max_pool2d_out_cpu
    CUDA: adaptive_max_pool2d_out_cuda

# Return: (Tensor output, Tensor indices)
- func: adaptive_max_pool2d(Tensor self, int[2] output_size) -> (Tensor, Tensor)
  use_c10_dispatcher: full
  python_module: nn
  dispatch:
    CPU: adaptive_max_pool2d_cpu
    CUDA: adaptive_max_pool2d_cuda

- func: adaptive_max_pool2d_backward.grad_input(Tensor grad_output, Tensor self, Tensor indices, *, Tensor(a!) grad_input) -> Tensor(a!)
  python_module: nn
  dispatch:
    CPU: adaptive_max_pool2d_backward_out_cpu
    CUDA: adaptive_max_pool2d_backward_out_cuda

- func: adaptive_max_pool2d_backward(Tensor grad_output, Tensor self, Tensor indices) -> Tensor
  use_c10_dispatcher: full
  python_module: nn
  dispatch:
    CPU: adaptive_max_pool2d_backward_cpu
    CUDA: adaptive_max_pool2d_backward_cuda

# Return: (Tensor output, Tensor indices)
- func: adaptive_max_pool3d.out(Tensor self, int[3] output_size, *, Tensor(a!) out, Tensor(b!) indices) -> (Tensor(a!), Tensor(b!))
  python_module: nn
  dispatch:
    CPU: adaptive_max_pool3d_out_cpu
    CUDA: adaptive_max_pool3d_out_cuda

# Return: (Tensor output, Tensor indices)
- func: adaptive_max_pool3d(Tensor self, int[3] output_size) -> (Tensor, Tensor)
  use_c10_dispatcher: full
  python_module: nn
  dispatch:
    CPU: adaptive_max_pool3d_cpu
    CUDA: adaptive_max_pool3d_cuda

- func: adaptive_max_pool3d_backward.grad_input(Tensor grad_output, Tensor self, Tensor indices, *, Tensor(a!) grad_input) -> Tensor(a!)
  python_module: nn
  dispatch:
    CPU: adaptive_max_pool3d_backward_out_cpu
    CUDA: adaptive_max_pool3d_backward_out_cuda

- func: adaptive_max_pool3d_backward(Tensor grad_output, Tensor self, Tensor indices) -> Tensor
  use_c10_dispatcher: full
  python_module: nn
  dispatch:
    CPU: adaptive_max_pool3d_backward_cpu
    CUDA: adaptive_max_pool3d_backward_cuda

- func: avg_pool2d.out(Tensor self, int[2] kernel_size, int[2] stride=[], int[2] padding=0, bool ceil_mode=False, bool count_include_pad=True, int? divisor_override=None, *, Tensor(a!) out) -> Tensor(a!)
  python_module: nn
  dispatch:
    CPU: avg_pool2d_out_cpu
    CUDA: avg_pool2d_out_cuda
    MkldnnCPU: mkldnn_avg_pool2d_out

- func: avg_pool2d(Tensor self, int[2] kernel_size, int[2] stride=[], int[2] padding=0, bool ceil_mode=False, bool count_include_pad=True, int? divisor_override=None) -> Tensor
  use_c10_dispatcher: full
  python_module: nn
  dispatch:
    CPU: avg_pool2d_cpu
    CUDA: avg_pool2d_cuda
    MkldnnCPU: mkldnn_avg_pool2d
    QuantizedCPU: avg_pool2d_quantized_cpu

- func: avg_pool2d_backward.grad_input(Tensor grad_output, Tensor self, int[2] kernel_size, int[2] stride, int[2] padding, bool ceil_mode, bool count_include_pad, int? divisor_override, *, Tensor(a!) grad_input) -> Tensor(a!)
  python_module: nn
  dispatch:
    CPU: avg_pool2d_backward_out_cpu
    CUDA: avg_pool2d_backward_out_cuda

- func: avg_pool2d_backward(Tensor grad_output, Tensor self, int[2] kernel_size, int[2] stride, int[2] padding, bool ceil_mode, bool count_include_pad, int? divisor_override) -> Tensor
  use_c10_dispatcher: full
  python_module: nn
  dispatch:
    CPU: avg_pool2d_backward_cpu
    CUDA: avg_pool2d_backward_cuda

- func: avg_pool3d.out(Tensor self, int[3] kernel_size, int[3] stride=[], int[3] padding=0, bool ceil_mode=False, bool count_include_pad=True, int? divisor_override=None, *, Tensor(a!) out) -> Tensor(a!)
  python_module: nn
  dispatch:
    CPU: avg_pool3d_out_cpu
    CUDA: avg_pool3d_out_cuda
    MkldnnCPU: mkldnn_avg_pool3d_out

- func: avg_pool3d(Tensor self, int[3] kernel_size, int[3] stride=[], int[3] padding=0, bool ceil_mode=False, bool count_include_pad=True, int? divisor_override=None) -> Tensor
  use_c10_dispatcher: full
  python_module: nn
  dispatch:
    CPU: avg_pool3d_cpu
    CUDA: avg_pool3d_cuda
    MkldnnCPU: mkldnn_avg_pool3d
    QuantizedCPU: avg_pool3d_quantized_cpu

- func: avg_pool3d_backward.grad_input(Tensor grad_output, Tensor self, int[3] kernel_size, int[3] stride, int[3] padding, bool ceil_mode, bool count_include_pad, int? divisor_override, *, Tensor(a!) grad_input) -> Tensor(a!)
  python_module: nn
  dispatch:
    CPU: avg_pool3d_backward_out_cpu
    CUDA: avg_pool3d_backward_out_cuda

- func: avg_pool3d_backward(Tensor grad_output, Tensor self, int[3] kernel_size, int[3] stride, int[3] padding, bool ceil_mode, bool count_include_pad, int? divisor_override) -> Tensor
  use_c10_dispatcher: full
  python_module: nn
  dispatch:
    CPU: avg_pool3d_backward_cpu
    CUDA: avg_pool3d_backward_cuda

# Return: (Tensor output, Tensor indices)
- func: fractional_max_pool2d.output(Tensor self, int[2] kernel_size, int[2] output_size, Tensor random_samples, *, Tensor(a!) output, Tensor(b!) indices) -> (Tensor(a!), Tensor(b!))
  python_module: nn
  dispatch:
    CPU: fractional_max_pool2d_out_cpu
    CUDA: fractional_max_pool2d_out_cuda

# Return: (Tensor output, Tensor indices)
- func: fractional_max_pool2d(Tensor self, int[2] kernel_size, int[2] output_size, Tensor random_samples) -> (Tensor, Tensor)
  use_c10_dispatcher: full
  python_module: nn
  dispatch:
    CPU: fractional_max_pool2d_cpu
    CUDA: fractional_max_pool2d_cuda

- func: fractional_max_pool2d_backward.grad_input(Tensor grad_output, Tensor self, int[2] kernel_size, int[2] output_size, Tensor indices, *, Tensor(a!) grad_input) -> Tensor(a!)
  python_module: nn
  dispatch:
    CPU: fractional_max_pool2d_backward_out_cpu
    CUDA: fractional_max_pool2d_backward_out_cuda

- func: fractional_max_pool2d_backward(Tensor grad_output, Tensor self, int[2] kernel_size, int[2] output_size, Tensor indices) -> Tensor
  use_c10_dispatcher: full
  python_module: nn
  dispatch:
    CPU: fractional_max_pool2d_backward_cpu
    CUDA: fractional_max_pool2d_backward_cuda

# Return: (Tensor output, Tensor indices)
- func: fractional_max_pool3d.output(Tensor self, int[3] kernel_size, int[3] output_size, Tensor random_samples, *, Tensor(a!) output, Tensor(b!) indices) -> (Tensor(a!), Tensor(b!))
  python_module: nn
  dispatch:
    CPU: fractional_max_pool3d_out_cpu
    CUDA: fractional_max_pool3d_out_cuda

# Return: (Tensor output, Tensor indices)
- func: fractional_max_pool3d(Tensor self, int[3] kernel_size, int[3] output_size, Tensor random_samples) -> (Tensor, Tensor)
  use_c10_dispatcher: full
  python_module: nn
  dispatch:
    CPU: fractional_max_pool3d_cpu
    CUDA: fractional_max_pool3d_cuda

- func: fractional_max_pool3d_backward.grad_input(Tensor grad_output, Tensor self, int[3] kernel_size, int[3] output_size, Tensor indices, *, Tensor(a!) grad_input) -> Tensor(a!)
  python_module: nn
  dispatch:
    CPU: fractional_max_pool3d_backward_out_cpu
    CUDA: fractional_max_pool3d_backward_out_cuda

- func: fractional_max_pool3d_backward(Tensor grad_output, Tensor self, int[3] kernel_size, int[3] output_size, Tensor indices) -> Tensor
  use_c10_dispatcher: full
  python_module: nn
  dispatch:
    CPU: fractional_max_pool3d_backward_cpu
    CUDA: fractional_max_pool3d_backward_cuda

# Return: (Tensor output, Tensor indices)
- func: max_pool2d_with_indices.out(Tensor self, int[2] kernel_size, int[2] stride=[], int[2] padding=0, int[2] dilation=1, bool ceil_mode=False, *, Tensor(a!) out, Tensor(b!) indices) -> (Tensor(a!), Tensor(b!))
  python_module: nn
  dispatch:
    CPU: max_pool2d_with_indices_out_cpu
    CUDA: max_pool2d_with_indices_out_cuda

# Return: (Tensor output, Tensor indices)
- func: max_pool2d_with_indices(Tensor self, int[2] kernel_size, int[2] stride=[], int[2] padding=0, int[2] dilation=1, bool ceil_mode=False) -> (Tensor, Tensor)
  use_c10_dispatcher: full
  python_module: nn
  dispatch:
    CPU: max_pool2d_with_indices_cpu
    CUDA: max_pool2d_with_indices_cuda

- func: max_pool2d_with_indices_backward.grad_input(Tensor grad_output, Tensor self, int[2] kernel_size, int[2] stride, int[2] padding, int[2] dilation, bool ceil_mode, Tensor indices, *, Tensor(a!) grad_input) -> Tensor(a!)
  python_module: nn
  dispatch:
    CPU: max_pool2d_with_indices_backward_out_cpu
    CUDA: max_pool2d_with_indices_backward_out_cuda

- func: max_pool2d_with_indices_backward(Tensor grad_output, Tensor self, int[2] kernel_size, int[2] stride, int[2] padding, int[2] dilation, bool ceil_mode, Tensor indices) -> Tensor
  use_c10_dispatcher: full
  python_module: nn
  dispatch:
    CPU: max_pool2d_with_indices_backward_cpu
    CUDA: max_pool2d_with_indices_backward_cuda

# Return: (Tensor output, Tensor indices)
- func: max_pool3d_with_indices.out(Tensor self, int[3] kernel_size, int[3] stride=[], int[3] padding=0, int[3] dilation=1, bool ceil_mode=False, *, Tensor(a!) out, Tensor(b!) indices) -> (Tensor(a!), Tensor(b!))
  python_module: nn
  dispatch:
    CPU: max_pool3d_with_indices_out_cpu
    CUDA: max_pool3d_with_indices_out_cuda

# Return: (Tensor output, Tensor indices)
- func: max_pool3d_with_indices(Tensor self, int[3] kernel_size, int[3] stride=[], int[3] padding=0, int[3] dilation=1, bool ceil_mode=False) -> (Tensor, Tensor)
  use_c10_dispatcher: full
  python_module: nn
  dispatch:
    CPU: max_pool3d_with_indices_cpu
    CUDA: max_pool3d_with_indices_cuda

- func: max_pool3d_with_indices_backward.grad_input(Tensor grad_output, Tensor self, int[3] kernel_size, int[3] stride, int[3] padding, int[3] dilation, bool ceil_mode, Tensor indices, *, Tensor(a!) grad_input) -> Tensor(a!)
  python_module: nn
  dispatch:
    CPU: max_pool3d_with_indices_backward_out_cpu
    CUDA: max_pool3d_with_indices_backward_out_cuda

- func: max_pool3d_with_indices_backward(Tensor grad_output, Tensor self, int[3] kernel_size, int[3] stride, int[3] padding, int[3] dilation, bool ceil_mode, Tensor indices) -> Tensor
  use_c10_dispatcher: full
  python_module: nn
  dispatch:
    CPU: max_pool3d_with_indices_backward_cpu
    CUDA: max_pool3d_with_indices_backward_cuda

- func: max_unpool2d.out(Tensor self, Tensor indices, int[2] output_size, *, Tensor(a!) out) -> Tensor(a!)
  python_module: nn
  dispatch:
    CPU: max_unpooling2d_forward_out_cpu
    CUDA: max_unpooling2d_forward_out_cuda

- func: max_unpool2d(Tensor self, Tensor indices, int[2] output_size) -> Tensor
  use_c10_dispatcher: full
  python_module: nn
  dispatch:
    CPU: max_unpooling2d_forward_cpu
    CUDA: max_unpooling2d_forward_cuda

- func: max_unpool2d_backward.grad_input(Tensor grad_output, Tensor self, Tensor indices, int[2] output_size, *, Tensor(a!) grad_input) -> Tensor(a!)
  python_module: nn
  dispatch:
    CPU: max_unpooling2d_backward_out_cpu
    CUDA: max_unpooling2d_backward_out_cuda

- func: max_unpool2d_backward(Tensor grad_output, Tensor self, Tensor indices, int[2] output_size) -> Tensor
  use_c10_dispatcher: full
  python_module: nn
  dispatch:
    CPU: max_unpooling2d_backward_cpu
    CUDA: max_unpooling2d_backward_cuda

- func: max_unpool3d.out(Tensor self, Tensor indices, int[3] output_size, int[3] stride, int[3] padding, *, Tensor(a!) out) -> Tensor(a!)
  python_module: nn
  dispatch:
    CPU: max_unpooling3d_forward_out_cpu
    CUDA: max_unpooling3d_forward_out_cuda

- func: max_unpool3d(Tensor self, Tensor indices, int[3] output_size, int[3] stride, int[3] padding) -> Tensor
  use_c10_dispatcher: full
  python_module: nn
  dispatch:
    CPU: max_unpooling3d_forward_cpu
    CUDA: max_unpooling3d_forward_cuda

- func: max_unpool3d_backward.grad_input(Tensor grad_output, Tensor self, Tensor indices, int[3] output_size, int[3] stride, int[3] padding, *, Tensor(a!) grad_input) -> Tensor(a!)
  python_module: nn
  dispatch:
    CPU: max_unpooling3d_backward_out_cpu
    CUDA: max_unpooling3d_backward_out_cuda

- func: max_unpool3d_backward(Tensor grad_output, Tensor self, Tensor indices, int[3] output_size, int[3] stride, int[3] padding) -> Tensor
  use_c10_dispatcher: full
  python_module: nn
  dispatch:
    CPU: max_unpooling3d_backward_cpu
    CUDA: max_unpooling3d_backward_cuda

- func: reflection_pad1d.out(Tensor self, int[2] padding, *, Tensor(a!) out) -> Tensor(a!)
  python_module: nn
  dispatch:
    CPU: reflection_pad1d_out_cpu
    CUDA: reflection_pad1d_out_cuda

- func: reflection_pad1d(Tensor self, int[2] padding) -> Tensor
  use_c10_dispatcher: full
  python_module: nn
  dispatch:
    CPU: reflection_pad1d_cpu
    CUDA: reflection_pad1d_cuda
    QuantizedCPU: reflection_pad1d_cpu

- func: reflection_pad1d_backward.grad_input(Tensor grad_output, Tensor self, int[2] padding, *, Tensor(a!) grad_input) -> Tensor(a!)
  python_module: nn
  dispatch:
    CPU: reflection_pad1d_backward_out_cpu
    CUDA: reflection_pad1d_backward_out_cuda

- func: reflection_pad1d_backward(Tensor grad_output, Tensor self, int[2] padding) -> Tensor
  use_c10_dispatcher: full
  python_module: nn
  dispatch:
    CPU: reflection_pad1d_backward_cpu
    CUDA: reflection_pad1d_backward_cuda

- func: reflection_pad2d.out(Tensor self, int[4] padding, *, Tensor(a!) out) -> Tensor(a!)
  python_module: nn
  dispatch:
    CPU: reflection_pad2d_out_cpu
    CUDA: reflection_pad2d_out_cuda

- func: reflection_pad2d(Tensor self, int[4] padding) -> Tensor
  use_c10_dispatcher: full
  python_module: nn
  dispatch:
    CPU: reflection_pad2d_cpu
    CUDA: reflection_pad2d_cuda

- func: reflection_pad2d_backward.grad_input(Tensor grad_output, Tensor self, int[4] padding, *, Tensor(a!) grad_input) -> Tensor(a!)
  python_module: nn
  dispatch:
    CPU: reflection_pad2d_backward_out_cpu
    CUDA: reflection_pad2d_backward_out_cuda

- func: reflection_pad2d_backward(Tensor grad_output, Tensor self, int[4] padding) -> Tensor
  use_c10_dispatcher: full
  python_module: nn
  dispatch:
    CPU: reflection_pad2d_backward_cpu
    CUDA: reflection_pad2d_backward_cuda

- func: replication_pad1d.out(Tensor self, int[2] padding, *, Tensor(a!) out) -> Tensor(a!)
  python_module: nn
  dispatch:
    CPU: replication_pad1d_out_cpu
    CUDA: replication_pad1d_out_cuda

- func: replication_pad1d(Tensor self, int[2] padding) -> Tensor
  use_c10_dispatcher: full
  python_module: nn
  dispatch:
    CPU: replication_pad1d_cpu
    CUDA: replication_pad1d_cuda

- func: replication_pad1d_backward.grad_input(Tensor grad_output, Tensor self, int[2] padding, *, Tensor(a!) grad_input) -> Tensor(a!)
  python_module: nn
  dispatch:
    CPU: replication_pad1d_backward_out_cpu
    CUDA: replication_pad1d_backward_out_cuda

- func: replication_pad1d_backward(Tensor grad_output, Tensor self, int[2] padding) -> Tensor
  use_c10_dispatcher: full
  python_module: nn
  dispatch:
    CPU: replication_pad1d_backward_cpu
    CUDA: replication_pad1d_backward_cuda

- func: replication_pad2d.out(Tensor self, int[4] padding, *, Tensor(a!) out) -> Tensor(a!)
  python_module: nn
  dispatch:
    CPU: replication_pad2d_out_cpu
    CUDA: replication_pad2d_out_cuda

- func: replication_pad2d(Tensor self, int[4] padding) -> Tensor
  use_c10_dispatcher: full
  python_module: nn
  dispatch:
    CPU: replication_pad2d_cpu
    CUDA: replication_pad2d_cuda

- func: replication_pad2d_backward.grad_input(Tensor grad_output, Tensor self, int[4] padding, *, Tensor(a!) grad_input) -> Tensor(a!)
  python_module: nn
  dispatch:
    CPU: replication_pad2d_backward_out_cpu
    CUDA: replication_pad2d_backward_out_cuda

- func: replication_pad2d_backward(Tensor grad_output, Tensor self, int[4] padding) -> Tensor
  use_c10_dispatcher: full
  python_module: nn
  dispatch:
    CPU: replication_pad2d_backward_cpu
    CUDA: replication_pad2d_backward_cuda

- func: replication_pad3d.out(Tensor self, int[6] padding, *, Tensor(a!) out) -> Tensor(a!)
  python_module: nn
  dispatch:
    CPU: replication_pad3d_out_cpu
    CUDA: replication_pad3d_out_cuda

- func: replication_pad3d(Tensor self, int[6] padding) -> Tensor
  use_c10_dispatcher: full
  python_module: nn
  dispatch:
    CPU: replication_pad3d_cpu
    CUDA: replication_pad3d_cuda

- func: replication_pad3d_backward.grad_input(Tensor grad_output, Tensor self, int[6] padding, *, Tensor(a!) grad_input) -> Tensor(a!)
  python_module: nn
  dispatch:
    CPU: replication_pad3d_backward_out_cpu
    CUDA: replication_pad3d_backward_out_cuda

- func: replication_pad3d_backward(Tensor grad_output, Tensor self, int[6] padding) -> Tensor
  use_c10_dispatcher: full
  python_module: nn
  dispatch:
    CPU: replication_pad3d_backward_cpu
    CUDA: replication_pad3d_backward_cuda

- func: upsample_linear1d.out(Tensor self, int[1] output_size, bool align_corners, float? scales=None, *, Tensor(a!) out) -> Tensor(a!)
  python_module: nn
  dispatch:
    CPU: upsample_linear1d_out_cpu
    CUDA: upsample_linear1d_out_cuda

- func: upsample_linear1d(Tensor self, int[1] output_size, bool align_corners, float? scales=None) -> Tensor
  use_c10_dispatcher: full
  python_module: nn
  dispatch:
    CPU: upsample_linear1d_cpu
    CUDA: upsample_linear1d_cuda

- func: upsample_linear1d_backward.grad_input(Tensor grad_output, int[1] output_size, int[3] input_size, bool align_corners, float? scales=None, *, Tensor(a!) grad_input) -> Tensor(a!)
  python_module: nn
  dispatch:
    CPU: upsample_linear1d_backward_out_cpu
    CUDA: upsample_linear1d_backward_out_cuda

- func: upsample_linear1d_backward(Tensor grad_output, int[1] output_size, int[3] input_size, bool align_corners, float? scales=None) -> Tensor
  use_c10_dispatcher: full
  python_module: nn
  dispatch:
    CPU: upsample_linear1d_backward_cpu
    CUDA: upsample_linear1d_backward_cuda

- func: upsample_bilinear2d.out(Tensor self, int[2] output_size, bool align_corners, float? scales_h=None, float? scales_w=None, *, Tensor(a!) out) -> Tensor(a!)
  python_module: nn
  dispatch:
    CPU: upsample_bilinear2d_out_cpu
    CUDA: upsample_bilinear2d_out_cuda

- func: upsample_bilinear2d(Tensor self, int[2] output_size, bool align_corners, float? scales_h=None, float? scales_w=None) -> Tensor
  use_c10_dispatcher: full
  python_module: nn
  dispatch:
    CPU: upsample_bilinear2d_cpu
    CUDA: upsample_bilinear2d_cuda
    QuantizedCPU: upsample_bilinear2d_quantized_cpu

- func: upsample_bilinear2d_backward.grad_input(Tensor grad_output, int[2] output_size, int[4] input_size, bool align_corners, float? scales_h=None, float? scales_w=None, *, Tensor(a!) grad_input) -> Tensor(a!)
  python_module: nn
  dispatch:
    CPU: upsample_bilinear2d_backward_out_cpu
    CUDA: upsample_bilinear2d_backward_out_cuda

- func: upsample_bilinear2d_backward(Tensor grad_output, int[2] output_size, int[4] input_size, bool align_corners, float? scales_h=None, float? scales_w=None) -> Tensor
  use_c10_dispatcher: full
  python_module: nn
  dispatch:
    CPU: upsample_bilinear2d_backward_cpu
    CUDA: upsample_bilinear2d_backward_cuda

- func: upsample_bicubic2d.out(Tensor self, int[2] output_size, bool align_corners, float? scales_h=None, float? scales_w=None, *, Tensor(a!) out) -> Tensor(a!)
  python_module: nn
  dispatch:
    CPU: upsample_bicubic2d_out_cpu
    CUDA: upsample_bicubic2d_out_cuda

- func: upsample_bicubic2d(Tensor self, int[2] output_size, bool align_corners, float? scales_h=None, float? scales_w=None) -> Tensor
  use_c10_dispatcher: full
  python_module: nn
  dispatch:
    CPU: upsample_bicubic2d_cpu
    CUDA: upsample_bicubic2d_cuda

- func: upsample_bicubic2d_backward.grad_input(Tensor grad_output, int[2] output_size, int[4] input_size, bool align_corners, float? scales_h=None, float? scales_w=None, *, Tensor(a!) grad_input) -> Tensor(a!)
  python_module: nn
  dispatch:
    CPU: upsample_bicubic2d_backward_out_cpu
    CUDA: upsample_bicubic2d_backward_out_cuda

- func: upsample_bicubic2d_backward(Tensor grad_output, int[2] output_size, int[4] input_size, bool align_corners, float? scales_h=None, float? scales_w=None) -> Tensor
  use_c10_dispatcher: full
  python_module: nn
  dispatch:
    CPU: upsample_bicubic2d_backward_cpu
    CUDA: upsample_bicubic2d_backward_cuda

- func: upsample_trilinear3d.out(Tensor self, int[3] output_size, bool align_corners, float? scales_d=None, float? scales_h=None, float? scales_w=None, *, Tensor(a!) out) -> Tensor(a!)
  python_module: nn
  dispatch:
    CPU: upsample_trilinear3d_out_cpu
    CUDA: upsample_trilinear3d_out_cuda

- func: upsample_trilinear3d(Tensor self, int[3] output_size, bool align_corners, float? scales_d=None, float? scales_h=None, float? scales_w=None) -> Tensor
  use_c10_dispatcher: full
  python_module: nn
  dispatch:
    CPU: upsample_trilinear3d_cpu
    CUDA: upsample_trilinear3d_cuda

- func: upsample_trilinear3d_backward.grad_input(Tensor grad_output, int[3] output_size, int[5] input_size, bool align_corners, float? scales_d=None, float? scales_h=None, float? scales_w=None, *, Tensor(a!) grad_input) -> Tensor(a!)
  python_module: nn
  dispatch:
    CPU: upsample_trilinear3d_backward_out_cpu
    CUDA: upsample_trilinear3d_backward_out_cuda

- func: upsample_trilinear3d_backward(Tensor grad_output, int[3] output_size, int[5] input_size, bool align_corners, float? scales_d=None, float? scales_h=None, float? scales_w=None) -> Tensor
  use_c10_dispatcher: full
  python_module: nn
  dispatch:
    CPU: upsample_trilinear3d_backward_cpu
    CUDA: upsample_trilinear3d_backward_cuda

- func: upsample_nearest1d.out(Tensor self, int[1] output_size, float? scales=None, *, Tensor(a!) out) -> Tensor(a!)
  python_module: nn
  dispatch:
    CPU: upsample_nearest1d_out_cpu
    CUDA: upsample_nearest1d_out_cuda

- func: upsample_nearest1d(Tensor self, int[1] output_size, float? scales=None) -> Tensor
  use_c10_dispatcher: full
  python_module: nn
  dispatch:
    CPU: upsample_nearest1d_cpu
    CUDA: upsample_nearest1d_cuda

- func: upsample_nearest1d_backward.grad_input(Tensor grad_output, int[1] output_size, int[3] input_size, float? scales=None, *, Tensor(a!) grad_input) -> Tensor(a!)
  python_module: nn
  dispatch:
    CPU: upsample_nearest1d_backward_out_cpu
    CUDA: upsample_nearest1d_backward_out_cuda

- func: upsample_nearest1d_backward(Tensor grad_output, int[1] output_size, int[3] input_size, float? scales=None) -> Tensor
  use_c10_dispatcher: full
  python_module: nn
  dispatch:
    CPU: upsample_nearest1d_backward_cpu
    CUDA: upsample_nearest1d_backward_cuda

- func: upsample_nearest2d.out(Tensor self, int[2] output_size, float? scales_h=None, float? scales_w=None, *, Tensor(a!) out) -> Tensor(a!)
  python_module: nn
  dispatch:
    CPU: upsample_nearest2d_out_cpu
    CUDA: upsample_nearest2d_out_cuda

- func: upsample_nearest2d(Tensor self, int[2] output_size, float? scales_h=None, float? scales_w=None) -> Tensor
  use_c10_dispatcher: full
  python_module: nn
  dispatch:
    CPU: upsample_nearest2d_cpu
    CUDA: upsample_nearest2d_cuda
    QuantizedCPU: upsample_nearest2d_quantized_cpu

- func: upsample_nearest2d_backward.grad_input(Tensor grad_output, int[2] output_size, int[4] input_size, float? scales_h=None, float? scales_w=None, *, Tensor(a!) grad_input) -> Tensor(a!)
  python_module: nn
  dispatch:
    CPU: upsample_nearest2d_backward_out_cpu
    CUDA: upsample_nearest2d_backward_out_cuda

- func: upsample_nearest2d_backward(Tensor grad_output, int[2] output_size, int[4] input_size, float? scales_h=None, float? scales_w=None) -> Tensor
  use_c10_dispatcher: full
  python_module: nn
  dispatch:
    CPU: upsample_nearest2d_backward_cpu
    CUDA: upsample_nearest2d_backward_cuda

- func: upsample_nearest3d.out(Tensor self, int[3] output_size, float? scales_d=None, float? scales_h=None, float? scales_w=None, *, Tensor(a!) out) -> Tensor(a!)
  python_module: nn
  dispatch:
    CPU: upsample_nearest3d_out_cpu
    CUDA: upsample_nearest3d_out_cuda

- func: upsample_nearest3d(Tensor self, int[3] output_size, float? scales_d=None, float? scales_h=None, float? scales_w=None) -> Tensor
  use_c10_dispatcher: full
  python_module: nn
  dispatch:
    CPU: upsample_nearest3d_cpu
    CUDA: upsample_nearest3d_cuda
    QuantizedCPU: upsample_nearest3d_quantized_cpu

- func: upsample_nearest3d_backward.grad_input(Tensor grad_output, int[3] output_size, int[5] input_size, float? scales_d=None, float? scales_h=None, float? scales_w=None, *, Tensor(a!) grad_input) -> Tensor(a!)
  python_module: nn
  dispatch:
    CPU: upsample_nearest3d_backward_out_cpu
    CUDA: upsample_nearest3d_backward_out_cuda

- func: upsample_nearest3d_backward(Tensor grad_output, int[3] output_size, int[5] input_size, float? scales_d=None, float? scales_h=None, float? scales_w=None) -> Tensor
  use_c10_dispatcher: full
  python_module: nn
  dispatch:
    CPU: upsample_nearest3d_backward_cpu
    CUDA: upsample_nearest3d_backward_cuda

- func: upsample_linear1d.vec(Tensor input, int[]? output_size, bool align_corners, float[]? scale_factors) -> Tensor
  use_c10_dispatcher: full
  python_module: nn
  dispatch:
    CPU: upsample_linear1d_cpu
    CUDA: upsample_linear1d_cuda

- func: upsample_linear1d_backward.vec(Tensor grad_output, int[]? output_size, int[] input_size, bool align_corners, float[]? scale_factors) -> Tensor
  use_c10_dispatcher: full
  python_module: nn
  dispatch:
    CPU: upsample_linear1d_backward_cpu
    CUDA: upsample_linear1d_backward_cuda

- func: upsample_bilinear2d.vec(Tensor input, int[]? output_size, bool align_corners, float[]? scale_factors) -> Tensor
  use_c10_dispatcher: full
  python_module: nn
  dispatch:
    CPU: upsample_bilinear2d_cpu
    CUDA: upsample_bilinear2d_cuda
    QuantizedCPU: upsample_bilinear2d_quantized_cpu

- func: upsample_bilinear2d_backward.vec(Tensor grad_output, int[]? output_size, int[] input_size, bool align_corners, float[]? scale_factors) -> Tensor
  use_c10_dispatcher: full
  python_module: nn
  dispatch:
    CPU: upsample_bilinear2d_backward_cpu
    CUDA: upsample_bilinear2d_backward_cuda

- func: upsample_trilinear3d.vec(Tensor input, int[]? output_size, bool align_corners, float[]? scale_factors) -> Tensor
  use_c10_dispatcher: full
  python_module: nn
  dispatch:
    CPU: upsample_trilinear3d_cpu
    CUDA: upsample_trilinear3d_cuda

- func: upsample_trilinear3d_backward.vec(Tensor grad_output, int[]? output_size, int[] input_size, bool align_corners, float[]? scale_factors) -> Tensor
  use_c10_dispatcher: full
  python_module: nn
  dispatch:
    CPU: upsample_trilinear3d_backward_cpu
    CUDA: upsample_trilinear3d_backward_cuda

- func: upsample_bicubic2d.vec(Tensor input, int[]? output_size, bool align_corners, float[]? scale_factors) -> Tensor
  use_c10_dispatcher: full
  python_module: nn
  dispatch:
    CPU: upsample_bicubic2d_cpu
    CUDA: upsample_bicubic2d_cuda

- func: upsample_bicubic2d_backward.vec(Tensor grad_output, int[]? output_size, int[] input_size, bool align_corners, float[]? scale_factors) -> Tensor
  use_c10_dispatcher: full
  python_module: nn
  dispatch:
    CPU: upsample_bicubic2d_backward_cpu
    CUDA: upsample_bicubic2d_backward_cuda

- func: upsample_nearest1d.vec(Tensor input, int[]? output_size, float[]? scale_factors) -> Tensor
  use_c10_dispatcher: full
  python_module: nn
  dispatch:
    CPU: upsample_nearest1d_cpu
    CUDA: upsample_nearest1d_cuda

- func: upsample_nearest1d_backward.vec(Tensor grad_output, int[]? output_size, int[] input_size, float[]? scale_factors) -> Tensor
  use_c10_dispatcher: full
  python_module: nn
  dispatch:
    CPU: upsample_nearest1d_backward_cpu
    CUDA: upsample_nearest1d_backward_cuda

- func: upsample_nearest2d.vec(Tensor input, int[]? output_size, float[]? scale_factors) -> Tensor
  use_c10_dispatcher: full
  python_module: nn
  dispatch:
    CPU: upsample_nearest2d_cpu
    CUDA: upsample_nearest2d_cuda
    QuantizedCPU: upsample_nearest2d_quantized_cpu

- func: upsample_nearest2d_backward.vec(Tensor grad_output, int[]? output_size, int[] input_size, float[]? scale_factors) -> Tensor
  use_c10_dispatcher: full
  python_module: nn
  dispatch:
    CPU: upsample_nearest2d_backward_cpu
    CUDA: upsample_nearest2d_backward_cuda

- func: upsample_nearest3d.vec(Tensor input, int[]? output_size, float[]? scale_factors) -> Tensor
  use_c10_dispatcher: full
  python_module: nn
  dispatch:
    CPU: upsample_nearest3d_cpu
    CUDA: upsample_nearest3d_cuda
    QuantizedCPU: upsample_nearest3d_quantized_cpu

- func: upsample_nearest3d_backward.vec(Tensor grad_output, int[]? output_size, int[] input_size, float[]? scale_factors) -> Tensor
  use_c10_dispatcher: full
  python_module: nn
  dispatch:
    CPU: upsample_nearest3d_backward_cpu
    CUDA: upsample_nearest3d_backward_cuda

- func: sigmoid_backward.grad_input(Tensor grad_output, Tensor output, *, Tensor(a!) grad_input) -> Tensor(a!)
  python_module: nn
  dispatch:
    CPU, CUDA: sigmoid_backward_out

- func: sigmoid_backward(Tensor grad_output, Tensor output) -> Tensor
  use_c10_dispatcher: full
  python_module: nn

- func: logit_backward.grad_input(Tensor grad_output, Tensor self, float? eps=None, *, Tensor(a!) grad_input) -> Tensor(a!)
  python_module: nn
  dispatch:
    CPU, CUDA: logit_backward_out

- func: logit_backward(Tensor grad_output, Tensor self, float? eps=None) -> Tensor
  use_c10_dispatcher: full
  python_module: nn

- func: tanh_backward.grad_input(Tensor grad_output, Tensor output, *, Tensor(a!) grad_input) -> Tensor(a!)
  python_module: nn
  dispatch:
    CPU, CUDA: tanh_backward_out

- func: tanh_backward(Tensor grad_output, Tensor output) -> Tensor
  use_c10_dispatcher: full
  python_module: nn

# What's a thnn_conv_ versus a slow_conv_?
#
# Historically, we have inefficient implementations of convolutions
# coming from the THNN/THCUNN library.  These convolutions typically
# operated by computing the Toeplitz matrix and then doing a matrix
# multiply with the input; this is very memory inefficient!  However,
# occasionally, we really don't have anything better, so it's helpful
# to have these fallbacks when there is no more optimized implementation
# in cudnn or mkldnn, etc.  Both thnn_ and slow_ convolutions fall
# into this bucket.
#
# The difference between these two designations, is that thnn_ refers
# to a convolution that is still written in the "legacy" style; that is,
# C code in the THNN/ or THCUNN/ directory.  A slow_ convolution is
# one that is written in the native style: modern C++.  Algorithmically,
# these are the same thing, but we give them different prefixes to
# make the operational distinction clear.

- func: slow_conv_transpose2d.out(Tensor self, Tensor weight, int[2] kernel_size, Tensor? bias=None, int[2] stride=1, int[2] padding=0, int[2] output_padding=0, int[2] dilation=1, *, Tensor(a!) out) -> Tensor(a!)
  python_module: nn
  dispatch:
    CPU: slow_conv_transpose2d_out_cpu
    CUDA: slow_conv_transpose2d_out_cuda

- func: slow_conv_transpose2d(Tensor self, Tensor weight, int[2] kernel_size, Tensor? bias=None, int[2] stride=1, int[2] padding=0, int[2] output_padding=0, int[2] dilation=1) -> Tensor
  use_c10_dispatcher: full
  python_module: nn
  dispatch:
    CPU: slow_conv_transpose2d_cpu
    CUDA: slow_conv_transpose2d_cuda

- func: slow_conv_transpose2d_backward.grad_output(Tensor grad_output, Tensor self, Tensor weight, int[2] kernel_size, int[2] stride, int[2] padding, int[2] output_padding, int[2] dilation, Tensor columns, Tensor ones, *, Tensor(a!)? grad_input, Tensor(b!)? grad_weight, Tensor(c!)? grad_bias) -> (Tensor(a!), Tensor(b!), Tensor(c!))
  python_module: nn
  dispatch:
    CPU: slow_conv_transpose2d_backward_out_cpu
    CUDA: slow_conv_transpose2d_backward_out_cuda

- func: slow_conv_transpose2d_backward.output_mask(Tensor grad_output, Tensor self, Tensor weight, int[2] kernel_size, int[2] stride, int[2] padding, int[2] output_padding, int[2] dilation, Tensor columns, Tensor ones, bool[3] output_mask) -> (Tensor grad_input, Tensor grad_weight, Tensor grad_bias)
  use_c10_dispatcher: full
  python_module: nn
  dispatch:
    CPU: slow_conv_transpose2d_backward_cpu
    CUDA: slow_conv_transpose2d_backward_cuda

- func: slow_conv_transpose3d.out(Tensor self, Tensor weight, int[3] kernel_size, Tensor? bias=None, int[3] stride=1, int[3] padding=0, int[3] output_padding=0, int[3] dilation=1, *, Tensor(a!) out) -> Tensor(a!)
  python_module: nn
  dispatch:
    CPU: slow_conv_transpose3d_out_cpu
    CUDA: slow_conv_transpose3d_out_cuda

- func: slow_conv_transpose3d(Tensor self, Tensor weight, int[3] kernel_size, Tensor? bias=None, int[3] stride=1, int[3] padding=0, int[3] output_padding=0, int[3] dilation=1) -> Tensor
  use_c10_dispatcher: full
  python_module: nn
  dispatch:
    CPU: slow_conv_transpose3d_cpu
    CUDA: slow_conv_transpose3d_cuda

- func: slow_conv_transpose3d_backward.grad_output(Tensor grad_output, Tensor self, Tensor weight, int[3] kernel_size, int[3] stride, int[3] padding, int[3] output_padding, int[3] dilation, Tensor finput, Tensor fgrad_input, *, Tensor(a!)? grad_input, Tensor(b!)? grad_weight, Tensor(c!)? grad_bias) -> (Tensor(a!), Tensor(b!), Tensor(c!))
  python_module: nn
  dispatch:
    CPU: slow_conv_transpose3d_backward_out_cpu
    CUDA: slow_conv_transpose3d_backward_out_cuda

- func: slow_conv_transpose3d_backward.output_mask(Tensor grad_output, Tensor self, Tensor weight, int[3] kernel_size, int[3] stride, int[3] padding, int[3] output_padding, int[3] dilation, Tensor finput, Tensor fgrad_input, bool[3] output_mask) -> (Tensor grad_input, Tensor grad_weight, Tensor grad_bias)
  use_c10_dispatcher: full
  python_module: nn
  dispatch:
    CPU: slow_conv_transpose3d_backward_cpu
    CUDA: slow_conv_transpose3d_backward_cuda

- func: thnn_conv2d.out(Tensor self, Tensor weight, int[2] kernel_size, Tensor? bias=None, int[2] stride=1, int[2] padding=0, *, Tensor(a!) out) -> Tensor(a!)
  python_module: nn

- func: thnn_conv2d(Tensor self, Tensor weight, int[2] kernel_size, Tensor? bias=None, int[2] stride=1, int[2] padding=0) -> Tensor
  use_c10_dispatcher: full
  python_module: nn

- func: thnn_conv2d_forward.output(Tensor self, Tensor weight, int[2] kernel_size, Tensor? bias, int[2] stride, int[2] padding, *, Tensor(a!) output, Tensor(b!) finput, Tensor(c!) fgrad_input) -> (Tensor(a!), Tensor(b!), Tensor(c!))
  python_module: nn
  dispatch:
    CPU: slow_conv2d_forward_out_cpu
    CUDA: legacy::cuda::_thnn_conv2d_forward_out

- func: thnn_conv2d_forward(Tensor self, Tensor weight, int[2] kernel_size, Tensor? bias, int[2] stride, int[2] padding) -> (Tensor output, Tensor finput, Tensor fgrad_input)
  use_c10_dispatcher: full
  python_module: nn
  dispatch:
    CPU: slow_conv2d_forward_cpu
    CUDA: legacy::cuda::_thnn_conv2d_forward

- func: thnn_conv2d_backward.grad_input(Tensor grad_output, Tensor self, Tensor weight, int[2] kernel_size, int[2] stride, int[2] padding, Tensor finput, Tensor fgrad_input, *, Tensor(a!)? grad_input, Tensor(b!)? grad_weight, Tensor(c!)? grad_bias) -> (Tensor(a!), Tensor(b!), Tensor(c!))
  python_module: nn
  dispatch:
    CPU: slow_conv2d_backward_out_cpu
    CUDA: slow_conv2d_backward_out_cuda

- func: thnn_conv2d_backward.output_mask(Tensor grad_output, Tensor self, Tensor weight, int[2] kernel_size, int[2] stride, int[2] padding, Tensor finput, Tensor fgrad_input, bool[3] output_mask) -> (Tensor grad_input, Tensor grad_weight, Tensor grad_bias)
  use_c10_dispatcher: full
  python_module: nn
  dispatch:
    CPU: slow_conv2d_backward_cpu
    CUDA: slow_conv2d_backward_cuda

- func: thnn_conv_depthwise2d.out(Tensor self, Tensor weight, int[2] kernel_size, Tensor? bias=None, int[2] stride=1, int[2] padding=0, int[2] dilation=1, *, Tensor(a!) out) -> Tensor(a!)
  python_module: nn

- func: thnn_conv_depthwise2d(Tensor self, Tensor weight, int[2] kernel_size, Tensor? bias=None, int[2] stride=1, int[2] padding=0, int[2] dilation=1) -> Tensor
  use_c10_dispatcher: full
  python_module: nn

- func: thnn_conv_depthwise2d_forward.out(Tensor self, Tensor weight, int[2] kernel_size, Tensor? bias, int[2] stride, int[2] padding, int[2] dilation, *, Tensor(a!) out) -> Tensor(a!)
  python_module: nn
  dispatch:
    CUDA: legacy::cuda::_thnn_conv_depthwise2d_forward_out

- func: thnn_conv_depthwise2d_forward(Tensor self, Tensor weight, int[2] kernel_size, Tensor? bias, int[2] stride, int[2] padding, int[2] dilation) -> Tensor
  use_c10_dispatcher: full
  python_module: nn
  dispatch:
    CUDA: legacy::cuda::_thnn_conv_depthwise2d_forward

- func: thnn_conv_depthwise2d_backward.grad_input(Tensor grad_output, Tensor self, Tensor weight, int[2] kernel_size, int[2] stride, int[2] padding, int[2] dilation, *, Tensor(a!)? grad_input, Tensor(b!)? grad_weight) -> (Tensor(a!), Tensor(b!))
  python_module: nn
  dispatch:
    CUDA: thnn_conv_depthwise2d_backward_out

- func: thnn_conv_depthwise2d_backward.output_mask(Tensor grad_output, Tensor self, Tensor weight, int[2] kernel_size, int[2] stride, int[2] padding, int[2] dilation, bool[2] output_mask) -> (Tensor grad_input, Tensor grad_weight)
  use_c10_dispatcher: full
  python_module: nn
  dispatch:
    CUDA: thnn_conv_depthwise2d_backward

- func: slow_conv3d.out(Tensor self, Tensor weight, int[3] kernel_size, Tensor? bias=None, int[3] stride=1, int[3] padding=0, *, Tensor(a!) out) -> Tensor(a!)
  python_module: nn

- func: slow_conv3d(Tensor self, Tensor weight, int[3] kernel_size, Tensor? bias=None, int[3] stride=1, int[3] padding=0) -> Tensor
  use_c10_dispatcher: full
  python_module: nn

- func: slow_conv3d_forward.output(Tensor self, Tensor weight, int[3] kernel_size, Tensor? bias, int[3] stride, int[3] padding, *, Tensor(a!) output, Tensor(b!) finput, Tensor(c!) fgrad_input) -> (Tensor(a!), Tensor(b!), Tensor(c!))
  python_module: nn
  dispatch:
    CPU: slow_conv3d_forward_out_cpu

- func: slow_conv3d_forward(Tensor self, Tensor weight, int[3] kernel_size, Tensor? bias, int[3] stride, int[3] padding) -> (Tensor output, Tensor finput, Tensor fgrad_input)
  use_c10_dispatcher: full
  python_module: nn
  dispatch:
    CPU: slow_conv3d_forward_cpu

- func: slow_conv3d_backward.grad_input(Tensor grad_output, Tensor self, Tensor weight, int[3] kernel_size, int[3] stride, int[3] padding, Tensor finput, Tensor fgrad_input, *, Tensor(a!)? grad_input, Tensor(b!)? grad_weight, Tensor(c!)? grad_bias) -> (Tensor(a!), Tensor(b!), Tensor(c!))
  python_module: nn
  dispatch:
    CPU: slow_conv3d_backward_out_cpu

- func: slow_conv3d_backward.output_mask(Tensor grad_output, Tensor self, Tensor weight, int[3] kernel_size, int[3] stride, int[3] padding, Tensor finput, Tensor fgrad_input, bool[3] output_mask) -> (Tensor grad_input, Tensor grad_weight, Tensor grad_bias)
  use_c10_dispatcher: full
  python_module: nn
  dispatch:
    CPU: slow_conv3d_backward_cpu

- func: slow_conv_dilated2d(Tensor self, Tensor weight, int[2] kernel_size, Tensor? bias=None, int[2] stride=1, int[2] padding=0, int[2] dilation=1) -> Tensor
  use_c10_dispatcher: full
  python_module: nn
  dispatch:
    CPU: slow_conv_dilated2d_cpu
    CUDA: slow_conv_dilated2d_cuda

- func: slow_conv_dilated2d_backward(Tensor grad_output, Tensor self, Tensor weight, int[2] kernel_size, int[2] stride, int[2] padding, int[2] dilation, bool[3] output_mask) -> (Tensor grad_input, Tensor grad_weight, Tensor grad_bias)
  use_c10_dispatcher: full
  python_module: nn
  dispatch:
    CPU: slow_conv_dilated2d_backward_cpu
    CUDA: slow_conv_dilated2d_backward_cuda

- func: slow_conv_dilated3d(Tensor self, Tensor weight, int[3] kernel_size, Tensor? bias=None, int[3] stride=1, int[3] padding=0, int[3] dilation=1) -> Tensor
  use_c10_dispatcher: full
  python_module: nn
  dispatch:
    CPU: slow_conv_dilated3d_cpu
    CUDA: slow_conv_dilated3d_cuda

- func: slow_conv_dilated3d_backward(Tensor grad_output, Tensor self, Tensor weight, int[3] kernel_size, int[3] stride, int[3] padding, int[3] dilation, bool[3] output_mask) -> (Tensor grad_input, Tensor grad_weight, Tensor grad_bias)
  use_c10_dispatcher: full
  python_module: nn
  dispatch:
    CPU: slow_conv_dilated3d_backward_cpu
    CUDA: slow_conv_dilated3d_backward_cuda

- func: col2im.out(Tensor self, int[2] output_size, int[2] kernel_size, int[2] dilation, int[2] padding, int[2] stride, *, Tensor(a!) out) -> Tensor(a!)
  python_module: nn
  dispatch:
    CPU: col2im_out_cpu
    CUDA: col2im_out_cuda

- func: col2im(Tensor self, int[2] output_size, int[2] kernel_size, int[2] dilation, int[2] padding, int[2] stride) -> Tensor
  use_c10_dispatcher: full
  python_module: nn
  dispatch:
    CPU: col2im_cpu
    CUDA: col2im_cuda

- func: col2im_backward.grad_input(Tensor grad_output, int[2] kernel_size, int[2] dilation, int[2] padding, int[2] stride, *, Tensor(a!) grad_input) -> Tensor(a!)
  python_module: nn
  dispatch:
    CPU: col2im_backward_out_cpu
    CUDA: col2im_backward_out_cuda

- func: col2im_backward(Tensor grad_output, int[2] kernel_size, int[2] dilation, int[2] padding, int[2] stride) -> Tensor
  use_c10_dispatcher: full
  python_module: nn
  dispatch:
    CPU: col2im_backward_cpu
    CUDA: col2im_backward_cuda

- func: im2col.out(Tensor self, int[2] kernel_size, int[2] dilation, int[2] padding, int[2] stride, *, Tensor(a!) out) -> Tensor(a!)
  python_module: nn
  dispatch:
    CPU: im2col_out_cpu
    CUDA: im2col_out_cuda

- func: im2col(Tensor self, int[2] kernel_size, int[2] dilation, int[2] padding, int[2] stride) -> Tensor
  use_c10_dispatcher: full
  python_module: nn
  dispatch:
    CPU: im2col_cpu
    CUDA: im2col_cuda

- func: im2col_backward.grad_input(Tensor grad_output, int[2] input_size, int[2] kernel_size, int[2] dilation, int[2] padding, int[2] stride, *, Tensor(a!) grad_input) -> Tensor(a!)
  python_module: nn
  dispatch:
    CPU: im2col_backward_out_cpu
    CUDA: im2col_backward_out_cuda

- func: im2col_backward(Tensor grad_output, int[2] input_size, int[2] kernel_size, int[2] dilation, int[2] padding, int[2] stride) -> Tensor
  use_c10_dispatcher: full
  python_module: nn
  dispatch:
    CPU: im2col_backward_cpu
    CUDA: im2col_backward_cuda

- func: isfinite(Tensor self) -> Tensor
  use_c10_dispatcher: full
  variants: function, method
  device_guard: False

- func: isinf(Tensor self) -> Tensor
  use_c10_dispatcher: full
  variants: function, method
  device_guard: False

- func: isposinf(Tensor self) -> Tensor
  use_c10_dispatcher: full
  variants: function, method

- func: isposinf.out(Tensor self, *, Tensor(a!) out) -> Tensor(a!)
  dispatch:
    CPU, CUDA: isposinf_out

- func: isneginf(Tensor self) -> Tensor
  use_c10_dispatcher: full
  variants: function, method

- func: isneginf.out(Tensor self, *, Tensor(a!) out) -> Tensor(a!)
  dispatch:
    CPU, CUDA: isneginf_out

# NOTE [_add_batch_dim and _remove_batch_dim]
# _add_batch_dim and _remove_batch_dim are meant to be used in the implementation
# of the vmap frontend API (see torch/_vmap_internals.py). They are not
# user-facing, hence the leading underscore. Please don't use them them anywhere else.
- func: _add_batch_dim(Tensor self, int batch_dim, int level) -> Tensor
  use_c10_dispatcher: full
  variants: function

# See NOTE [_add_batch_dim and _remove_batch_dim]
- func: _remove_batch_dim(Tensor self, int level, int batch_size, int out_dim) -> Tensor
  use_c10_dispatcher: full
  variants: function

## Functions related to the fast Fourier transform and the torch.fft namespace
# Note [FFT namespace binding]
# Functions in the fft python module should have their names start with
#   "fft_" underscore and be bound to the desired Python name in
#   torch/fft/__init__.py, and the desired C++ name in torch/csrc/api/include/torch/fft.h.
#   The "fft_" names should be hidden from the user and not documented.
#
# See fft_fft as an example.

# torch.fft.fft
# NOTE: NOT an alias for torch.fft, which has different semantics
- func: fft_fft(Tensor self) -> Tensor
  python_module: fft
  use_c10_dispatcher: full
  variants: function

- func: fft(Tensor self, int signal_ndim, bool normalized=False) -> Tensor
  use_c10_dispatcher: full
  variants: function, method

## Functions for linear algebra and the torch.linalg namespace
# Note [linalg namespace binding]
# Functions in the linalg python module should have their names start with
#   "linalg_" and be bound to the desired Python name in
#   torch/linalg/__init__.py, and the desired C++ name in torch/csrc/api/include/torch/linalg.h.
#   The "linalg_" names should be hidden from the user and not documented.
#
# See linalg_det as an example.

# torch.linalg.det, alias for torch.det
- func: linalg_det(Tensor self) -> Tensor
  python_module: linalg
  use_c10_dispatcher: full
  variants: function

- func: det(Tensor self) -> Tensor
  use_c10_dispatcher: full
  variants: function, method

# torch.outer, alias for torch.ger
- func: outer(Tensor self, Tensor vec2) -> Tensor
  use_c10_dispatcher: full
  variants: function, method

- func: outer.out(Tensor self, Tensor vec2, *, Tensor(a!) out) -> Tensor(a!)

- func: ger(Tensor self, Tensor vec2) -> Tensor
  use_c10_dispatcher: full
  variants: function, method

- func: ger.out(Tensor self, Tensor vec2, *, Tensor(a!) out) -> Tensor(a!)

- func: linalg_norm(Tensor self, Scalar? ord=None, int[]? dim=None, bool keepdim=False, *, ScalarType? dtype=None) -> Tensor
  python_module: linalg
  variants: function

- func: linalg_norm.ord_str(Tensor self, str ord, int[]? dim=None, bool keepdim=False, *, ScalarType? dtype=None) -> Tensor
  python_module: linalg
  variants: function

- func: linalg_norm.out(Tensor self, Scalar? ord=None, int[]? dim=None, bool keepdim=False, *, ScalarType? dtype=None, Tensor(a!) out) -> Tensor(a!)
  python_module: linalg
  variants: function

- func: linalg_norm.ord_str_out(Tensor self, str ord, int[]? dim=None, bool keepdim=False, *, ScalarType? dtype=None, Tensor(a!) out) -> Tensor(a!)
  python_module: linalg
  variants: function

## Functions that are only for testing
# It is undocumented and should not be used outside of tests.
- func: _test_serialization_subcmul(Tensor self, Tensor other, Scalar alpha=1) -> Tensor
  use_c10_dispatcher: full

# Note: this function is only for testing.
- func: _test_optional_intlist(Tensor values, int[]? addends) -> Tensor
  use_c10_dispatcher: full
  python_module: nn
  dispatch:
    CPU: _test_optional_intlist

# Note: this function is only for testing.
- func: _test_optional_filled_intlist(Tensor values, int[2]? addends) -> Tensor
  use_c10_dispatcher: full
  python_module: nn
  dispatch:
    CPU: _test_optional_intlist

# Note: this function is only for testing.
- func: _test_optional_floatlist(Tensor values, float[]? addends) -> Tensor
  use_c10_dispatcher: full
  python_module: nn
  dispatch:
    CPU: _test_optional_floatlist<|MERGE_RESOLUTION|>--- conflicted
+++ resolved
@@ -5775,11 +5775,7 @@
     CPU: foreach_tensor_add_scalar_kernel_slow
     CUDA: foreach_tensor_add_scalar_kernel_cuda
 
-<<<<<<< HEAD
 - func: _foreach_add_.Scalar(Tensor(a!)[] self, Scalar scalar) -> ()
-=======
-- func: _foreach_add_.Scalar(Tensor[](a!) self, Scalar scalar) -> ()
->>>>>>> 3c1714ce
   device_guard: False
   variants: function
   dispatch:
