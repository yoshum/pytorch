#include <limits>
#include <ATen/native/UnaryOps.h>
#include <ATen/native/cuda/Loops.cuh>
#include <ATen/AccumulateType.h>
#include <ATen/Context.h>
#include <ATen/Dispatch.h>
#include <ATen/native/DispatchStub.h>
#include <ATen/native/TensorIterator.h>
#include <ATen/native/cuda/Math.cuh>
#include <ATen/native/cuda/zmath.cuh>

namespace at { namespace native {

void logical_not_kernel_cuda(TensorIterator& iter) {
  // error check -- this is just ensuring we don't dispatch on types that aren't in ALL_TYPES_AND2(...)
  // so we don't have to maintain a separate list or to do double dispatch.
  AT_DISPATCH_ALL_TYPES_AND2(kBool, kHalf, iter.dtype(0), "logical_not_cuda", [&]() {});

  AT_DISPATCH_ALL_TYPES_AND2(kBool, kHalf, iter.dtype(1), "logical_not_cuda", [&]() {
    gpu_kernel(iter, []GPU_LAMBDA(scalar_t a) -> bool { return !a; });
  });
}

void neg_kernel_cuda(TensorIterator& iter) {
  AT_DISPATCH_ALL_TYPES_AND_COMPLEX_AND2(ScalarType::Half, at::ScalarType::BFloat16, iter.dtype(), "neg_cuda", [&]() {
    AT_SKIP_BFLOAT16_IF_NOT_ROCM(scalar_t, "neg_cuda", [&] {
      gpu_kernel(iter, []GPU_LAMBDA(scalar_t a) -> scalar_t {
        return -a;
      });
    });
  });
}

void sign_kernel_cuda(TensorIterator& iter){
  if (iter.dtype() == ScalarType::Bool) {
    gpu_kernel(iter, []GPU_LAMBDA(bool a){
      return a;
    });
  } else {
    AT_DISPATCH_ALL_TYPES_AND(ScalarType::Half, iter.dtype(), "sign_cuda", [&]() {
        gpu_kernel(iter, []GPU_LAMBDA(scalar_t a) -> scalar_t {
            scalar_t zero = scalar_t(0);
            return (zero < a) - (a < zero);
        });
    });
  }
}

<<<<<<< HEAD
template<typename T>
__host__ __device__ static inline thrust::complex<T> sgn_wrapper(thrust::complex<T> v) {
  if (v == thrust::complex<T>(0, 0)) {
    return thrust::complex<T>(0, 0);
  } else {
    return z / std::abs(z);
  }
}

void sgn_kernel_cuda(TensorIterator& iter){
  AT_DISPATCH_COMPLEX_TYPES(iter.dtype(), "sgn_cuda", [&]() {
      using thrust_t = typename ztype_cuda<scalar_t>::thrust_t;
      gpu_kernel(iter, []GPU_LAMBDA(thrust_t a) -> thrust_t {
        return sgn_wrapper(a);
      });
=======
void signbit_kernel_cuda(TensorIterator& iter){
  AT_DISPATCH_ALL_TYPES_AND2(kBFloat16, ScalarType::Half, iter.input_dtype(), "signbit_cuda", [&]() {
    gpu_kernel(iter, []GPU_LAMBDA(scalar_t a) -> bool { return a < 0; });
>>>>>>> 5939d8a3
  });
}

REGISTER_DISPATCH(logical_not_stub, &logical_not_kernel_cuda);
REGISTER_DISPATCH(neg_stub, &neg_kernel_cuda);
REGISTER_DISPATCH(sign_stub, &sign_kernel_cuda);
<<<<<<< HEAD
REGISTER_DISPATCH(sgn_stub, &sgn_kernel_cuda);
=======
REGISTER_DISPATCH(signbit_stub, &signbit_kernel_cuda);
>>>>>>> 5939d8a3

}} // namespace at::native<|MERGE_RESOLUTION|>--- conflicted
+++ resolved
@@ -7,7 +7,6 @@
 #include <ATen/native/DispatchStub.h>
 #include <ATen/native/TensorIterator.h>
 #include <ATen/native/cuda/Math.cuh>
-#include <ATen/native/cuda/zmath.cuh>
 
 namespace at { namespace native {
 
@@ -46,11 +45,25 @@
   }
 }
 
-<<<<<<< HEAD
+void signbit_kernel_cuda(TensorIterator& iter){
+  AT_DISPATCH_ALL_TYPES_AND2(kBFloat16, ScalarType::Half, iter.input_dtype(), "signbit_cuda", [&]() {
+    gpu_kernel(iter, []GPU_LAMBDA(scalar_t a) -> bool { return a < 0; });
+  });
+}
+
+// template<typename T>
+// __host__ __device__ static inline thrust::complex<T> sgn_wrapper(thrust::complex<T> v) {
+//  if (v == thrust::complex<T>(0, 0)) {
+//    return thrust::complex<T>(0, 0);
+//  } else {
+//    return z / std::abs(z);
+//  }
+//}
+
 template<typename T>
-__host__ __device__ static inline thrust::complex<T> sgn_wrapper(thrust::complex<T> v) {
-  if (v == thrust::complex<T>(0, 0)) {
-    return thrust::complex<T>(0, 0);
+__host__ __device__ static inline c10::complex<T> sgn_wrapper(c10::complex<T> z) {
+  if (z == c10::complex<T>(0, 0)) {
+    return c10::complex<T>(0, 0);
   } else {
     return z / std::abs(z);
   }
@@ -58,25 +71,16 @@
 
 void sgn_kernel_cuda(TensorIterator& iter){
   AT_DISPATCH_COMPLEX_TYPES(iter.dtype(), "sgn_cuda", [&]() {
-      using thrust_t = typename ztype_cuda<scalar_t>::thrust_t;
-      gpu_kernel(iter, []GPU_LAMBDA(thrust_t a) -> thrust_t {
+      //using thrust_t = typename ztype_cuda<scalar_t>::thrust_t;
+      gpu_kernel(iter, []GPU_LAMBDA(scalar_t a) -> scalar_t {
         return sgn_wrapper(a);
       });
-=======
-void signbit_kernel_cuda(TensorIterator& iter){
-  AT_DISPATCH_ALL_TYPES_AND2(kBFloat16, ScalarType::Half, iter.input_dtype(), "signbit_cuda", [&]() {
-    gpu_kernel(iter, []GPU_LAMBDA(scalar_t a) -> bool { return a < 0; });
->>>>>>> 5939d8a3
   });
 }
-
 REGISTER_DISPATCH(logical_not_stub, &logical_not_kernel_cuda);
 REGISTER_DISPATCH(neg_stub, &neg_kernel_cuda);
 REGISTER_DISPATCH(sign_stub, &sign_kernel_cuda);
-<<<<<<< HEAD
+REGISTER_DISPATCH(signbit_stub, &signbit_kernel_cuda);
 REGISTER_DISPATCH(sgn_stub, &sgn_kernel_cuda);
-=======
-REGISTER_DISPATCH(signbit_stub, &signbit_kernel_cuda);
->>>>>>> 5939d8a3
 
 }} // namespace at::native